--- conflicted
+++ resolved
@@ -1689,16 +1689,6 @@
 	return ret;
 }
 
-<<<<<<< HEAD
-			ret = 0;
-			p->parm.capture.readbuffers = 2;
-			if (ops->vidioc_g_std)
-				ret = ops->vidioc_g_std(file, fh, &std);
-			if (ret == 0)
-				v4l2_video_std_frame_period(std,
-						    &p->parm.capture.timeperframe);
-		}
-=======
 static int v4l_s_crop(const struct v4l2_ioctl_ops *ops,
 				struct file *file, void *fh, void *arg)
 {
@@ -1720,7 +1710,6 @@
 
 	return ops->vidioc_s_selection(file, fh, &s);
 }
->>>>>>> 28c42c28
 
 static int v4l_cropcap(const struct v4l2_ioctl_ops *ops,
 				struct file *file, void *fh, void *arg)
