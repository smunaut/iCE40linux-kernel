--- conflicted
+++ resolved
@@ -47,14 +47,8 @@
 #define BCM43xx_WX_VERSION	18
 
 #define MAX_WX_STRING		80
-<<<<<<< HEAD
-/* FIXME: the next line is a guess as to what the maximum value of RX power
-          (in dBm) might be */
-#define RX_POWER_MAX		-10
-=======
 /* FIXME: the next line is a guess as to what the maximum RSSI value might be */
 #define RX_RSSI_MAX		60
->>>>>>> 73c1ac1e
 
 
 static int bcm43xx_wx_get_name(struct net_device *net_dev,
@@ -235,14 +229,8 @@
 	range->throughput = 27 * 1000 * 1000;
 
 	range->max_qual.qual = 100;
-<<<<<<< HEAD
-	/* TODO: Real max RSSI */
-	range->max_qual.level = 0;
-	range->max_qual.noise = 0;
-=======
 	range->max_qual.level = 152; /* set floor at -104 dBm (152 - 256) */
 	range->max_qual.noise = 152;
->>>>>>> 73c1ac1e
 	range->max_qual.updated = IW_QUAL_ALL_UPDATED;
 
 	range->avg_qual.qual = 50;
@@ -855,10 +843,7 @@
 	struct iw_statistics *wstats;
 	struct ieee80211_network *network = NULL;
 	static int tmp_level = 0;
-<<<<<<< HEAD
-=======
 	static int tmp_qual = 0;
->>>>>>> 73c1ac1e
 	unsigned long flags;
 
 	wstats = &bcm->stats.wstats;
@@ -877,23 +862,13 @@
 		wstats->qual.level = 0;
 		wstats->qual.noise = 0;
 		wstats->qual.updated = 7;
-<<<<<<< HEAD
-		wstats->qual.updated |= IW_QUAL_ALL_UPDATED;
-=======
 		wstats->qual.updated |= IW_QUAL_ALL_UPDATED | IW_QUAL_DBM;
->>>>>>> 73c1ac1e
 		return wstats;
 	}
 	/* fill in the real statistics when iface associated */
 	spin_lock_irqsave(&mac->ieee->lock, flags);
 	list_for_each_entry(network, &mac->ieee->network_list, list) {
 		if (!memcmp(mac->associnfo.bssid, network->bssid, ETH_ALEN)) {
-<<<<<<< HEAD
-			if (!tmp_level)		/* get initial value */
-				tmp_level = network->stats.rssi;
-			else			/* smooth results */
-				tmp_level = (7 * tmp_level + network->stats.rssi)/8;
-=======
 			if (!tmp_level)	{	/* get initial values */
 				tmp_level = network->stats.signal;
 				tmp_qual = network->stats.rssi;
@@ -901,21 +876,14 @@
 				tmp_level = (15 * tmp_level + network->stats.signal)/16;
 				tmp_qual = (15 * tmp_qual + network->stats.rssi)/16;
 			}
->>>>>>> 73c1ac1e
 			break;
 		}
 	}
 	spin_unlock_irqrestore(&mac->ieee->lock, flags);
 	wstats->qual.level = tmp_level;
-<<<<<<< HEAD
-	wstats->qual.qual = 100 + tmp_level - RX_POWER_MAX; // TODO: get the real signal quality
-	wstats->qual.noise = bcm->stats.noise;
-	wstats->qual.updated = IW_QUAL_ALL_UPDATED;
-=======
 	wstats->qual.qual = 100 * tmp_qual / RX_RSSI_MAX;
 	wstats->qual.noise = bcm->stats.noise;
 	wstats->qual.updated = IW_QUAL_ALL_UPDATED | IW_QUAL_DBM;
->>>>>>> 73c1ac1e
 	wstats->discard.code = bcm->ieee->ieee_stats.rx_discards_undecryptable;
 	wstats->discard.retries = bcm->ieee->ieee_stats.tx_retry_limit_exceeded;
 	wstats->discard.nwid = bcm->ieee->ieee_stats.tx_discards_wrong_sa;
