/*
 * Copyright © 2006-2007 Intel Corporation
 *
 * Permission is hereby granted, free of charge, to any person obtaining a
 * copy of this software and associated documentation files (the "Software"),
 * to deal in the Software without restriction, including without limitation
 * the rights to use, copy, modify, merge, publish, distribute, sublicense,
 * and/or sell copies of the Software, and to permit persons to whom the
 * Software is furnished to do so, subject to the following conditions:
 *
 * The above copyright notice and this permission notice (including the next
 * paragraph) shall be included in all copies or substantial portions of the
 * Software.
 *
 * THE SOFTWARE IS PROVIDED "AS IS", WITHOUT WARRANTY OF ANY KIND, EXPRESS OR
 * IMPLIED, INCLUDING BUT NOT LIMITED TO THE WARRANTIES OF MERCHANTABILITY,
 * FITNESS FOR A PARTICULAR PURPOSE AND NONINFRINGEMENT.  IN NO EVENT SHALL
 * THE AUTHORS OR COPYRIGHT HOLDERS BE LIABLE FOR ANY CLAIM, DAMAGES OR OTHER
 * LIABILITY, WHETHER IN AN ACTION OF CONTRACT, TORT OR OTHERWISE, ARISING
 * FROM, OUT OF OR IN CONNECTION WITH THE SOFTWARE OR THE USE OR OTHER
 * DEALINGS IN THE SOFTWARE.
 *
 * Authors:
 *	Eric Anholt <eric@anholt.net>
 */

#include <linux/i2c.h>
#include <linux/slab.h>
#include "drmP.h"
#include "drm.h"
#include "drm_crtc.h"
#include "drm_crtc_helper.h"
#include "intel_drv.h"
#include "i915_drm.h"
#include "i915_drv.h"

static void intel_crt_dpms(struct drm_encoder *encoder, int mode)
{
	struct drm_device *dev = encoder->dev;
	struct drm_i915_private *dev_priv = dev->dev_private;
	u32 temp, reg;

	if (HAS_PCH_SPLIT(dev))
		reg = PCH_ADPA;
	else
		reg = ADPA;

	temp = I915_READ(reg);
	temp &= ~(ADPA_HSYNC_CNTL_DISABLE | ADPA_VSYNC_CNTL_DISABLE);
	temp &= ~ADPA_DAC_ENABLE;

	switch(mode) {
	case DRM_MODE_DPMS_ON:
		temp |= ADPA_DAC_ENABLE;
		break;
	case DRM_MODE_DPMS_STANDBY:
		temp |= ADPA_DAC_ENABLE | ADPA_HSYNC_CNTL_DISABLE;
		break;
	case DRM_MODE_DPMS_SUSPEND:
		temp |= ADPA_DAC_ENABLE | ADPA_VSYNC_CNTL_DISABLE;
		break;
	case DRM_MODE_DPMS_OFF:
		temp |= ADPA_HSYNC_CNTL_DISABLE | ADPA_VSYNC_CNTL_DISABLE;
		break;
	}

	I915_WRITE(reg, temp);
}

static int intel_crt_mode_valid(struct drm_connector *connector,
				struct drm_display_mode *mode)
{
	struct drm_device *dev = connector->dev;

	int max_clock = 0;
	if (mode->flags & DRM_MODE_FLAG_DBLSCAN)
		return MODE_NO_DBLESCAN;

	if (mode->clock < 25000)
		return MODE_CLOCK_LOW;

	if (!IS_I9XX(dev))
		max_clock = 350000;
	else
		max_clock = 400000;
	if (mode->clock > max_clock)
		return MODE_CLOCK_HIGH;

	return MODE_OK;
}

static bool intel_crt_mode_fixup(struct drm_encoder *encoder,
				 struct drm_display_mode *mode,
				 struct drm_display_mode *adjusted_mode)
{
	return true;
}

static void intel_crt_mode_set(struct drm_encoder *encoder,
			       struct drm_display_mode *mode,
			       struct drm_display_mode *adjusted_mode)
{

	struct drm_device *dev = encoder->dev;
	struct drm_crtc *crtc = encoder->crtc;
	struct intel_crtc *intel_crtc = to_intel_crtc(crtc);
	struct drm_i915_private *dev_priv = dev->dev_private;
	int dpll_md_reg;
	u32 adpa, dpll_md;
	u32 adpa_reg;

	if (intel_crtc->pipe == 0)
		dpll_md_reg = DPLL_A_MD;
	else
		dpll_md_reg = DPLL_B_MD;

	if (HAS_PCH_SPLIT(dev))
		adpa_reg = PCH_ADPA;
	else
		adpa_reg = ADPA;

	/*
	 * Disable separate mode multiplier used when cloning SDVO to CRT
	 * XXX this needs to be adjusted when we really are cloning
	 */
	if (IS_I965G(dev) && !HAS_PCH_SPLIT(dev)) {
		dpll_md = I915_READ(dpll_md_reg);
		I915_WRITE(dpll_md_reg,
			   dpll_md & ~DPLL_MD_UDI_MULTIPLIER_MASK);
	}

	adpa = 0;
	if (adjusted_mode->flags & DRM_MODE_FLAG_PHSYNC)
		adpa |= ADPA_HSYNC_ACTIVE_HIGH;
	if (adjusted_mode->flags & DRM_MODE_FLAG_PVSYNC)
		adpa |= ADPA_VSYNC_ACTIVE_HIGH;

	if (intel_crtc->pipe == 0) {
		if (HAS_PCH_CPT(dev))
			adpa |= PORT_TRANS_A_SEL_CPT;
		else
			adpa |= ADPA_PIPE_A_SELECT;
		if (!HAS_PCH_SPLIT(dev))
			I915_WRITE(BCLRPAT_A, 0);
	} else {
		if (HAS_PCH_CPT(dev))
			adpa |= PORT_TRANS_B_SEL_CPT;
		else
			adpa |= ADPA_PIPE_B_SELECT;
		if (!HAS_PCH_SPLIT(dev))
			I915_WRITE(BCLRPAT_B, 0);
	}

	I915_WRITE(adpa_reg, adpa);
}

static bool intel_ironlake_crt_detect_hotplug(struct drm_connector *connector)
{
	struct drm_device *dev = connector->dev;
	struct drm_i915_private *dev_priv = dev->dev_private;
	u32 adpa, temp;
	bool ret;
	bool turn_off_dac = false;

	temp = adpa = I915_READ(PCH_ADPA);

	if (HAS_PCH_SPLIT(dev))
		turn_off_dac = true;

	adpa &= ~ADPA_CRT_HOTPLUG_MASK;
	if (turn_off_dac)
		adpa &= ~ADPA_DAC_ENABLE;

	/* disable HPD first */
	I915_WRITE(PCH_ADPA, adpa);
	(void)I915_READ(PCH_ADPA);

	adpa |= (ADPA_CRT_HOTPLUG_PERIOD_128 |
			ADPA_CRT_HOTPLUG_WARMUP_10MS |
			ADPA_CRT_HOTPLUG_SAMPLE_4S |
			ADPA_CRT_HOTPLUG_VOLTAGE_50 | /* default */
			ADPA_CRT_HOTPLUG_VOLREF_325MV |
			ADPA_CRT_HOTPLUG_ENABLE |
			ADPA_CRT_HOTPLUG_FORCE_TRIGGER);

	DRM_DEBUG_KMS("pch crt adpa 0x%x", adpa);
	I915_WRITE(PCH_ADPA, adpa);

	if (wait_for((I915_READ(PCH_ADPA) & ADPA_CRT_HOTPLUG_FORCE_TRIGGER) == 0,
<<<<<<< HEAD
		     1000))
		DRM_ERROR("timed out waiting for FORCE_TRIGGER");
=======
		     1000, 1))
		DRM_DEBUG_KMS("timed out waiting for FORCE_TRIGGER");
>>>>>>> db8c076b

	if (turn_off_dac) {
		I915_WRITE(PCH_ADPA, temp);
		(void)I915_READ(PCH_ADPA);
	}

	/* Check the status to see if both blue and green are on now */
	adpa = I915_READ(PCH_ADPA);
	adpa &= ADPA_CRT_HOTPLUG_MONITOR_MASK;
	if ((adpa == ADPA_CRT_HOTPLUG_MONITOR_COLOR) ||
		(adpa == ADPA_CRT_HOTPLUG_MONITOR_MONO))
		ret = true;
	else
		ret = false;

	return ret;
}

/**
 * Uses CRT_HOTPLUG_EN and CRT_HOTPLUG_STAT to detect CRT presence.
 *
 * Not for i915G/i915GM
 *
 * \return true if CRT is connected.
 * \return false if CRT is disconnected.
 */
static bool intel_crt_detect_hotplug(struct drm_connector *connector)
{
	struct drm_device *dev = connector->dev;
	struct drm_i915_private *dev_priv = dev->dev_private;
	u32 hotplug_en, orig, stat;
	bool ret = false;
	int i, tries = 0;

	if (HAS_PCH_SPLIT(dev))
		return intel_ironlake_crt_detect_hotplug(connector);

	/*
	 * On 4 series desktop, CRT detect sequence need to be done twice
	 * to get a reliable result.
	 */

	if (IS_G4X(dev) && !IS_GM45(dev))
		tries = 2;
	else
		tries = 1;
	hotplug_en = orig = I915_READ(PORT_HOTPLUG_EN);
	hotplug_en |= CRT_HOTPLUG_FORCE_DETECT;

	for (i = 0; i < tries ; i++) {
		/* turn on the FORCE_DETECT */
		I915_WRITE(PORT_HOTPLUG_EN, hotplug_en);
		/* wait for FORCE_DETECT to go off */
		if (wait_for((I915_READ(PORT_HOTPLUG_EN) &
			      CRT_HOTPLUG_FORCE_DETECT) == 0,
<<<<<<< HEAD
			     1000))
			DRM_ERROR("timed out waiting for FORCE_DETECT to go off");
=======
			     1000, 1))
			DRM_DEBUG_KMS("timed out waiting for FORCE_DETECT to go off");
>>>>>>> db8c076b
	}

	stat = I915_READ(PORT_HOTPLUG_STAT);
	if ((stat & CRT_HOTPLUG_MONITOR_MASK) != CRT_HOTPLUG_MONITOR_NONE)
		ret = true;

	/* clear the interrupt we just generated, if any */
	I915_WRITE(PORT_HOTPLUG_STAT, CRT_HOTPLUG_INT_STATUS);

	/* and put the bits back */
	I915_WRITE(PORT_HOTPLUG_EN, orig);

	return ret;
}

static bool intel_crt_detect_ddc(struct drm_encoder *encoder)
{
	struct intel_encoder *intel_encoder = to_intel_encoder(encoder);
	struct drm_i915_private *dev_priv = encoder->dev->dev_private;

	/* CRT should always be at 0, but check anyway */
	if (intel_encoder->type != INTEL_OUTPUT_ANALOG)
		return false;

	return intel_ddc_probe(intel_encoder, dev_priv->crt_ddc_pin);
}

static enum drm_connector_status
intel_crt_load_detect(struct drm_crtc *crtc, struct intel_encoder *intel_encoder)
{
	struct drm_encoder *encoder = &intel_encoder->base;
	struct drm_device *dev = encoder->dev;
	struct drm_i915_private *dev_priv = dev->dev_private;
	struct intel_crtc *intel_crtc = to_intel_crtc(crtc);
	uint32_t pipe = intel_crtc->pipe;
	uint32_t save_bclrpat;
	uint32_t save_vtotal;
	uint32_t vtotal, vactive;
	uint32_t vsample;
	uint32_t vblank, vblank_start, vblank_end;
	uint32_t dsl;
	uint32_t bclrpat_reg;
	uint32_t vtotal_reg;
	uint32_t vblank_reg;
	uint32_t vsync_reg;
	uint32_t pipeconf_reg;
	uint32_t pipe_dsl_reg;
	uint8_t	st00;
	enum drm_connector_status status;

	if (pipe == 0) {
		bclrpat_reg = BCLRPAT_A;
		vtotal_reg = VTOTAL_A;
		vblank_reg = VBLANK_A;
		vsync_reg = VSYNC_A;
		pipeconf_reg = PIPEACONF;
		pipe_dsl_reg = PIPEADSL;
	} else {
		bclrpat_reg = BCLRPAT_B;
		vtotal_reg = VTOTAL_B;
		vblank_reg = VBLANK_B;
		vsync_reg = VSYNC_B;
		pipeconf_reg = PIPEBCONF;
		pipe_dsl_reg = PIPEBDSL;
	}

	save_bclrpat = I915_READ(bclrpat_reg);
	save_vtotal = I915_READ(vtotal_reg);
	vblank = I915_READ(vblank_reg);

	vtotal = ((save_vtotal >> 16) & 0xfff) + 1;
	vactive = (save_vtotal & 0x7ff) + 1;

	vblank_start = (vblank & 0xfff) + 1;
	vblank_end = ((vblank >> 16) & 0xfff) + 1;

	/* Set the border color to purple. */
	I915_WRITE(bclrpat_reg, 0x500050);

	if (IS_I9XX(dev)) {
		uint32_t pipeconf = I915_READ(pipeconf_reg);
		I915_WRITE(pipeconf_reg, pipeconf | PIPECONF_FORCE_BORDER);
		POSTING_READ(pipeconf_reg);
		/* Wait for next Vblank to substitue
		 * border color for Color info */
		intel_wait_for_vblank(dev, pipe);
		st00 = I915_READ8(VGA_MSR_WRITE);
		status = ((st00 & (1 << 4)) != 0) ?
			connector_status_connected :
			connector_status_disconnected;

		I915_WRITE(pipeconf_reg, pipeconf);
	} else {
		bool restore_vblank = false;
		int count, detect;

		/*
		* If there isn't any border, add some.
		* Yes, this will flicker
		*/
		if (vblank_start <= vactive && vblank_end >= vtotal) {
			uint32_t vsync = I915_READ(vsync_reg);
			uint32_t vsync_start = (vsync & 0xffff) + 1;

			vblank_start = vsync_start;
			I915_WRITE(vblank_reg,
				   (vblank_start - 1) |
				   ((vblank_end - 1) << 16));
			restore_vblank = true;
		}
		/* sample in the vertical border, selecting the larger one */
		if (vblank_start - vactive >= vtotal - vblank_end)
			vsample = (vblank_start + vactive) >> 1;
		else
			vsample = (vtotal + vblank_end) >> 1;

		/*
		 * Wait for the border to be displayed
		 */
		while (I915_READ(pipe_dsl_reg) >= vactive)
			;
		while ((dsl = I915_READ(pipe_dsl_reg)) <= vsample)
			;
		/*
		 * Watch ST00 for an entire scanline
		 */
		detect = 0;
		count = 0;
		do {
			count++;
			/* Read the ST00 VGA status register */
			st00 = I915_READ8(VGA_MSR_WRITE);
			if (st00 & (1 << 4))
				detect++;
		} while ((I915_READ(pipe_dsl_reg) == dsl));

		/* restore vblank if necessary */
		if (restore_vblank)
			I915_WRITE(vblank_reg, vblank);
		/*
		 * If more than 3/4 of the scanline detected a monitor,
		 * then it is assumed to be present. This works even on i830,
		 * where there isn't any way to force the border color across
		 * the screen
		 */
		status = detect * 4 > count * 3 ?
			 connector_status_connected :
			 connector_status_disconnected;
	}

	/* Restore previous settings */
	I915_WRITE(bclrpat_reg, save_bclrpat);

	return status;
}

static enum drm_connector_status
intel_crt_detect(struct drm_connector *connector, bool force)
{
	struct drm_device *dev = connector->dev;
	struct intel_encoder *encoder = intel_attached_encoder(connector);
	struct drm_crtc *crtc;
	int dpms_mode;
	enum drm_connector_status status;

	if (IS_I9XX(dev) && !IS_I915G(dev) && !IS_I915GM(dev)) {
		if (intel_crt_detect_hotplug(connector))
			return connector_status_connected;
		else
			return connector_status_disconnected;
	}

	if (intel_crt_detect_ddc(&encoder->base))
		return connector_status_connected;

	if (!force)
		return connector->status;

	/* for pre-945g platforms use load detect */
	if (encoder->base.crtc && encoder->base.crtc->enabled) {
		status = intel_crt_load_detect(encoder->base.crtc, encoder);
	} else {
		crtc = intel_get_load_detect_pipe(encoder, connector,
						  NULL, &dpms_mode);
		if (crtc) {
			status = intel_crt_load_detect(crtc, encoder);
			intel_release_load_detect_pipe(encoder,
						       connector, dpms_mode);
		} else
			status = connector_status_unknown;
	}

	return status;
}

static void intel_crt_destroy(struct drm_connector *connector)
{
	drm_sysfs_connector_remove(connector);
	drm_connector_cleanup(connector);
	kfree(connector);
}

static int intel_crt_get_modes(struct drm_connector *connector)
{
	struct drm_device *dev = connector->dev;
	struct drm_i915_private *dev_priv = dev->dev_private;
	int ret;

	ret = intel_ddc_get_modes(connector,
				 &dev_priv->gmbus[dev_priv->crt_ddc_pin].adapter);
	if (ret || !IS_G4X(dev))
		return ret;

	/* Try to probe digital port for output in DVI-I -> VGA mode. */
	return intel_ddc_get_modes(connector,
				   &dev_priv->gmbus[GMBUS_PORT_DPB].adapter);
}

static int intel_crt_set_property(struct drm_connector *connector,
				  struct drm_property *property,
				  uint64_t value)
{
	return 0;
}

/*
 * Routines for controlling stuff on the analog port
 */

static const struct drm_encoder_helper_funcs intel_crt_helper_funcs = {
	.dpms = intel_crt_dpms,
	.mode_fixup = intel_crt_mode_fixup,
	.prepare = intel_encoder_prepare,
	.commit = intel_encoder_commit,
	.mode_set = intel_crt_mode_set,
};

static const struct drm_connector_funcs intel_crt_connector_funcs = {
	.dpms = drm_helper_connector_dpms,
	.detect = intel_crt_detect,
	.fill_modes = drm_helper_probe_single_connector_modes,
	.destroy = intel_crt_destroy,
	.set_property = intel_crt_set_property,
};

static const struct drm_connector_helper_funcs intel_crt_connector_helper_funcs = {
	.mode_valid = intel_crt_mode_valid,
	.get_modes = intel_crt_get_modes,
	.best_encoder = intel_best_encoder,
};

static const struct drm_encoder_funcs intel_crt_enc_funcs = {
	.destroy = intel_encoder_destroy,
};

void intel_crt_init(struct drm_device *dev)
{
	struct drm_connector *connector;
	struct intel_encoder *intel_encoder;
	struct intel_connector *intel_connector;
	struct drm_i915_private *dev_priv = dev->dev_private;

	intel_encoder = kzalloc(sizeof(struct intel_encoder), GFP_KERNEL);
	if (!intel_encoder)
		return;

	intel_connector = kzalloc(sizeof(struct intel_connector), GFP_KERNEL);
	if (!intel_connector) {
		kfree(intel_encoder);
		return;
	}

	connector = &intel_connector->base;
	drm_connector_init(dev, &intel_connector->base,
			   &intel_crt_connector_funcs, DRM_MODE_CONNECTOR_VGA);

	drm_encoder_init(dev, &intel_encoder->base, &intel_crt_enc_funcs,
			 DRM_MODE_ENCODER_DAC);

	intel_connector_attach_encoder(intel_connector, intel_encoder);

	intel_encoder->type = INTEL_OUTPUT_ANALOG;
	intel_encoder->clone_mask = (1 << INTEL_SDVO_NON_TV_CLONE_BIT) |
				   (1 << INTEL_ANALOG_CLONE_BIT) |
				   (1 << INTEL_SDVO_LVDS_CLONE_BIT);
	intel_encoder->crtc_mask = (1 << 0) | (1 << 1);
	connector->interlace_allowed = 1;
	connector->doublescan_allowed = 0;

	drm_encoder_helper_add(&intel_encoder->base, &intel_crt_helper_funcs);
	drm_connector_helper_add(connector, &intel_crt_connector_helper_funcs);

	drm_sysfs_connector_add(connector);

	if (I915_HAS_HOTPLUG(dev))
		connector->polled = DRM_CONNECTOR_POLL_HPD;
	else
		connector->polled = DRM_CONNECTOR_POLL_CONNECT;

	dev_priv->hotplug_supported_mask |= CRT_HOTPLUG_INT_STATUS;
}<|MERGE_RESOLUTION|>--- conflicted
+++ resolved
@@ -187,13 +187,8 @@
 	I915_WRITE(PCH_ADPA, adpa);
 
 	if (wait_for((I915_READ(PCH_ADPA) & ADPA_CRT_HOTPLUG_FORCE_TRIGGER) == 0,
-<<<<<<< HEAD
 		     1000))
-		DRM_ERROR("timed out waiting for FORCE_TRIGGER");
-=======
-		     1000, 1))
 		DRM_DEBUG_KMS("timed out waiting for FORCE_TRIGGER");
->>>>>>> db8c076b
 
 	if (turn_off_dac) {
 		I915_WRITE(PCH_ADPA, temp);
@@ -249,13 +244,8 @@
 		/* wait for FORCE_DETECT to go off */
 		if (wait_for((I915_READ(PORT_HOTPLUG_EN) &
 			      CRT_HOTPLUG_FORCE_DETECT) == 0,
-<<<<<<< HEAD
 			     1000))
-			DRM_ERROR("timed out waiting for FORCE_DETECT to go off");
-=======
-			     1000, 1))
 			DRM_DEBUG_KMS("timed out waiting for FORCE_DETECT to go off");
->>>>>>> db8c076b
 	}
 
 	stat = I915_READ(PORT_HOTPLUG_STAT);
