/*
 * Copyright 2008 Advanced Micro Devices, Inc.
 * Copyright 2008 Red Hat Inc.
 * Copyright 2009 Jerome Glisse.
 *
 * Permission is hereby granted, free of charge, to any person obtaining a
 * copy of this software and associated documentation files (the "Software"),
 * to deal in the Software without restriction, including without limitation
 * the rights to use, copy, modify, merge, publish, distribute, sublicense,
 * and/or sell copies of the Software, and to permit persons to whom the
 * Software is furnished to do so, subject to the following conditions:
 *
 * The above copyright notice and this permission notice shall be included in
 * all copies or substantial portions of the Software.
 *
 * THE SOFTWARE IS PROVIDED "AS IS", WITHOUT WARRANTY OF ANY KIND, EXPRESS OR
 * IMPLIED, INCLUDING BUT NOT LIMITED TO THE WARRANTIES OF MERCHANTABILITY,
 * FITNESS FOR A PARTICULAR PURPOSE AND NONINFRINGEMENT.  IN NO EVENT SHALL
 * THE COPYRIGHT HOLDER(S) OR AUTHOR(S) BE LIABLE FOR ANY CLAIM, DAMAGES OR
 * OTHER LIABILITY, WHETHER IN AN ACTION OF CONTRACT, TORT OR OTHERWISE,
 * ARISING FROM, OUT OF OR IN CONNECTION WITH THE SOFTWARE OR THE USE OR
 * OTHER DEALINGS IN THE SOFTWARE.
 *
 * Authors: Dave Airlie
 *          Alex Deucher
 *          Jerome Glisse
 */
#include <linux/console.h>
#include <linux/slab.h>
#include <drm/drmP.h>
#include <drm/drm_crtc_helper.h>
#include <drm/radeon_drm.h>
#include <linux/vgaarb.h>
#include <linux/vga_switcheroo.h>
#include <linux/efi.h>
#include "radeon_reg.h"
#include "radeon.h"
#include "atom.h"

static const char radeon_family_name[][16] = {
	"R100",
	"RV100",
	"RS100",
	"RV200",
	"RS200",
	"R200",
	"RV250",
	"RS300",
	"RV280",
	"R300",
	"R350",
	"RV350",
	"RV380",
	"R420",
	"R423",
	"RV410",
	"RS400",
	"RS480",
	"RS600",
	"RS690",
	"RS740",
	"RV515",
	"R520",
	"RV530",
	"RV560",
	"RV570",
	"R580",
	"R600",
	"RV610",
	"RV630",
	"RV670",
	"RV620",
	"RV635",
	"RS780",
	"RS880",
	"RV770",
	"RV730",
	"RV710",
	"RV740",
	"CEDAR",
	"REDWOOD",
	"JUNIPER",
	"CYPRESS",
	"HEMLOCK",
	"PALM",
	"SUMO",
	"SUMO2",
	"BARTS",
	"TURKS",
	"CAICOS",
	"CAYMAN",
	"ARUBA",
	"TAHITI",
	"PITCAIRN",
	"VERDE",
	"OLAND",
	"HAINAN",
	"BONAIRE",
	"KAVERI",
	"KABINI",
	"HAWAII",
	"LAST",
};

#if defined(CONFIG_VGA_SWITCHEROO)
bool radeon_is_px(void);
#else
static inline bool radeon_is_px(void) { return false; }
#endif

/**
 * radeon_program_register_sequence - program an array of registers.
 *
 * @rdev: radeon_device pointer
 * @registers: pointer to the register array
 * @array_size: size of the register array
 *
 * Programs an array or registers with and and or masks.
 * This is a helper for setting golden registers.
 */
void radeon_program_register_sequence(struct radeon_device *rdev,
				      const u32 *registers,
				      const u32 array_size)
{
	u32 tmp, reg, and_mask, or_mask;
	int i;

	if (array_size % 3)
		return;

	for (i = 0; i < array_size; i +=3) {
		reg = registers[i + 0];
		and_mask = registers[i + 1];
		or_mask = registers[i + 2];

		if (and_mask == 0xffffffff) {
			tmp = or_mask;
		} else {
			tmp = RREG32(reg);
			tmp &= ~and_mask;
			tmp |= or_mask;
		}
		WREG32(reg, tmp);
	}
}

/**
 * radeon_surface_init - Clear GPU surface registers.
 *
 * @rdev: radeon_device pointer
 *
 * Clear GPU surface registers (r1xx-r5xx).
 */
void radeon_surface_init(struct radeon_device *rdev)
{
	/* FIXME: check this out */
	if (rdev->family < CHIP_R600) {
		int i;

		for (i = 0; i < RADEON_GEM_MAX_SURFACES; i++) {
			if (rdev->surface_regs[i].bo)
				radeon_bo_get_surface_reg(rdev->surface_regs[i].bo);
			else
				radeon_clear_surface_reg(rdev, i);
		}
		/* enable surfaces */
		WREG32(RADEON_SURFACE_CNTL, 0);
	}
}

/*
 * GPU scratch registers helpers function.
 */
/**
 * radeon_scratch_init - Init scratch register driver information.
 *
 * @rdev: radeon_device pointer
 *
 * Init CP scratch register driver information (r1xx-r5xx)
 */
void radeon_scratch_init(struct radeon_device *rdev)
{
	int i;

	/* FIXME: check this out */
	if (rdev->family < CHIP_R300) {
		rdev->scratch.num_reg = 5;
	} else {
		rdev->scratch.num_reg = 7;
	}
	rdev->scratch.reg_base = RADEON_SCRATCH_REG0;
	for (i = 0; i < rdev->scratch.num_reg; i++) {
		rdev->scratch.free[i] = true;
		rdev->scratch.reg[i] = rdev->scratch.reg_base + (i * 4);
	}
}

/**
 * radeon_scratch_get - Allocate a scratch register
 *
 * @rdev: radeon_device pointer
 * @reg: scratch register mmio offset
 *
 * Allocate a CP scratch register for use by the driver (all asics).
 * Returns 0 on success or -EINVAL on failure.
 */
int radeon_scratch_get(struct radeon_device *rdev, uint32_t *reg)
{
	int i;

	for (i = 0; i < rdev->scratch.num_reg; i++) {
		if (rdev->scratch.free[i]) {
			rdev->scratch.free[i] = false;
			*reg = rdev->scratch.reg[i];
			return 0;
		}
	}
	return -EINVAL;
}

/**
 * radeon_scratch_free - Free a scratch register
 *
 * @rdev: radeon_device pointer
 * @reg: scratch register mmio offset
 *
 * Free a CP scratch register allocated for use by the driver (all asics)
 */
void radeon_scratch_free(struct radeon_device *rdev, uint32_t reg)
{
	int i;

	for (i = 0; i < rdev->scratch.num_reg; i++) {
		if (rdev->scratch.reg[i] == reg) {
			rdev->scratch.free[i] = true;
			return;
		}
	}
}

/*
 * GPU doorbell aperture helpers function.
 */
/**
 * radeon_doorbell_init - Init doorbell driver information.
 *
 * @rdev: radeon_device pointer
 *
 * Init doorbell driver information (CIK)
 * Returns 0 on success, error on failure.
 */
int radeon_doorbell_init(struct radeon_device *rdev)
{
	/* doorbell bar mapping */
	rdev->doorbell.base = pci_resource_start(rdev->pdev, 2);
	rdev->doorbell.size = pci_resource_len(rdev->pdev, 2);

	rdev->doorbell.num_doorbells = min_t(u32, rdev->doorbell.size / sizeof(u32), RADEON_MAX_DOORBELLS);
	if (rdev->doorbell.num_doorbells == 0)
		return -EINVAL;

	rdev->doorbell.ptr = ioremap(rdev->doorbell.base, rdev->doorbell.num_doorbells * sizeof(u32));
	if (rdev->doorbell.ptr == NULL) {
		return -ENOMEM;
	}
	DRM_INFO("doorbell mmio base: 0x%08X\n", (uint32_t)rdev->doorbell.base);
	DRM_INFO("doorbell mmio size: %u\n", (unsigned)rdev->doorbell.size);

	memset(&rdev->doorbell.used, 0, sizeof(rdev->doorbell.used));

	return 0;
}

/**
 * radeon_doorbell_fini - Tear down doorbell driver information.
 *
 * @rdev: radeon_device pointer
 *
 * Tear down doorbell driver information (CIK)
 */
void radeon_doorbell_fini(struct radeon_device *rdev)
{
	iounmap(rdev->doorbell.ptr);
	rdev->doorbell.ptr = NULL;
}

/**
 * radeon_doorbell_get - Allocate a doorbell entry
 *
 * @rdev: radeon_device pointer
 * @doorbell: doorbell index
 *
 * Allocate a doorbell for use by the driver (all asics).
 * Returns 0 on success or -EINVAL on failure.
 */
int radeon_doorbell_get(struct radeon_device *rdev, u32 *doorbell)
{
	unsigned long offset = find_first_zero_bit(rdev->doorbell.used, rdev->doorbell.num_doorbells);
	if (offset < rdev->doorbell.num_doorbells) {
		__set_bit(offset, rdev->doorbell.used);
		*doorbell = offset;
		return 0;
	} else {
		return -EINVAL;
	}
}

/**
 * radeon_doorbell_free - Free a doorbell entry
 *
 * @rdev: radeon_device pointer
 * @doorbell: doorbell index
 *
 * Free a doorbell allocated for use by the driver (all asics)
 */
void radeon_doorbell_free(struct radeon_device *rdev, u32 doorbell)
{
	if (doorbell < rdev->doorbell.num_doorbells)
		__clear_bit(doorbell, rdev->doorbell.used);
}

/*
 * radeon_wb_*()
 * Writeback is the the method by which the the GPU updates special pages
 * in memory with the status of certain GPU events (fences, ring pointers,
 * etc.).
 */

/**
 * radeon_wb_disable - Disable Writeback
 *
 * @rdev: radeon_device pointer
 *
 * Disables Writeback (all asics).  Used for suspend.
 */
void radeon_wb_disable(struct radeon_device *rdev)
{
	rdev->wb.enabled = false;
}

/**
 * radeon_wb_fini - Disable Writeback and free memory
 *
 * @rdev: radeon_device pointer
 *
 * Disables Writeback and frees the Writeback memory (all asics).
 * Used at driver shutdown.
 */
void radeon_wb_fini(struct radeon_device *rdev)
{
	radeon_wb_disable(rdev);
	if (rdev->wb.wb_obj) {
		if (!radeon_bo_reserve(rdev->wb.wb_obj, false)) {
			radeon_bo_kunmap(rdev->wb.wb_obj);
			radeon_bo_unpin(rdev->wb.wb_obj);
			radeon_bo_unreserve(rdev->wb.wb_obj);
		}
		radeon_bo_unref(&rdev->wb.wb_obj);
		rdev->wb.wb = NULL;
		rdev->wb.wb_obj = NULL;
	}
}

/**
 * radeon_wb_init- Init Writeback driver info and allocate memory
 *
 * @rdev: radeon_device pointer
 *
 * Disables Writeback and frees the Writeback memory (all asics).
 * Used at driver startup.
 * Returns 0 on success or an -error on failure.
 */
int radeon_wb_init(struct radeon_device *rdev)
{
	int r;

	if (rdev->wb.wb_obj == NULL) {
		r = radeon_bo_create(rdev, RADEON_GPU_PAGE_SIZE, PAGE_SIZE, true,
				     RADEON_GEM_DOMAIN_GTT, NULL, &rdev->wb.wb_obj);
		if (r) {
			dev_warn(rdev->dev, "(%d) create WB bo failed\n", r);
			return r;
		}
		r = radeon_bo_reserve(rdev->wb.wb_obj, false);
		if (unlikely(r != 0)) {
			radeon_wb_fini(rdev);
			return r;
		}
		r = radeon_bo_pin(rdev->wb.wb_obj, RADEON_GEM_DOMAIN_GTT,
				&rdev->wb.gpu_addr);
		if (r) {
			radeon_bo_unreserve(rdev->wb.wb_obj);
			dev_warn(rdev->dev, "(%d) pin WB bo failed\n", r);
			radeon_wb_fini(rdev);
			return r;
		}
		r = radeon_bo_kmap(rdev->wb.wb_obj, (void **)&rdev->wb.wb);
		radeon_bo_unreserve(rdev->wb.wb_obj);
		if (r) {
			dev_warn(rdev->dev, "(%d) map WB bo failed\n", r);
			radeon_wb_fini(rdev);
			return r;
		}
	}

	/* clear wb memory */
	memset((char *)rdev->wb.wb, 0, RADEON_GPU_PAGE_SIZE);
	/* disable event_write fences */
	rdev->wb.use_event = false;
	/* disabled via module param */
	if (radeon_no_wb == 1) {
		rdev->wb.enabled = false;
	} else {
		if (rdev->flags & RADEON_IS_AGP) {
			/* often unreliable on AGP */
			rdev->wb.enabled = false;
		} else if (rdev->family < CHIP_R300) {
			/* often unreliable on pre-r300 */
			rdev->wb.enabled = false;
		} else {
			rdev->wb.enabled = true;
			/* event_write fences are only available on r600+ */
			if (rdev->family >= CHIP_R600) {
				rdev->wb.use_event = true;
			}
		}
	}
	/* always use writeback/events on NI, APUs */
	if (rdev->family >= CHIP_PALM) {
		rdev->wb.enabled = true;
		rdev->wb.use_event = true;
	}

	dev_info(rdev->dev, "WB %sabled\n", rdev->wb.enabled ? "en" : "dis");

	return 0;
}

/**
 * radeon_vram_location - try to find VRAM location
 * @rdev: radeon device structure holding all necessary informations
 * @mc: memory controller structure holding memory informations
 * @base: base address at which to put VRAM
 *
 * Function will place try to place VRAM at base address provided
 * as parameter (which is so far either PCI aperture address or
 * for IGP TOM base address).
 *
 * If there is not enough space to fit the unvisible VRAM in the 32bits
 * address space then we limit the VRAM size to the aperture.
 *
 * If we are using AGP and if the AGP aperture doesn't allow us to have
 * room for all the VRAM than we restrict the VRAM to the PCI aperture
 * size and print a warning.
 *
 * This function will never fails, worst case are limiting VRAM.
 *
 * Note: GTT start, end, size should be initialized before calling this
 * function on AGP platform.
 *
 * Note: We don't explicitly enforce VRAM start to be aligned on VRAM size,
 * this shouldn't be a problem as we are using the PCI aperture as a reference.
 * Otherwise this would be needed for rv280, all r3xx, and all r4xx, but
 * not IGP.
 *
 * Note: we use mc_vram_size as on some board we need to program the mc to
 * cover the whole aperture even if VRAM size is inferior to aperture size
 * Novell bug 204882 + along with lots of ubuntu ones
 *
 * Note: when limiting vram it's safe to overwritte real_vram_size because
 * we are not in case where real_vram_size is inferior to mc_vram_size (ie
 * note afected by bogus hw of Novell bug 204882 + along with lots of ubuntu
 * ones)
 *
 * Note: IGP TOM addr should be the same as the aperture addr, we don't
 * explicitly check for that thought.
 *
 * FIXME: when reducing VRAM size align new size on power of 2.
 */
void radeon_vram_location(struct radeon_device *rdev, struct radeon_mc *mc, u64 base)
{
	uint64_t limit = (uint64_t)radeon_vram_limit << 20;

	mc->vram_start = base;
	if (mc->mc_vram_size > (rdev->mc.mc_mask - base + 1)) {
		dev_warn(rdev->dev, "limiting VRAM to PCI aperture size\n");
		mc->real_vram_size = mc->aper_size;
		mc->mc_vram_size = mc->aper_size;
	}
	mc->vram_end = mc->vram_start + mc->mc_vram_size - 1;
	if (rdev->flags & RADEON_IS_AGP && mc->vram_end > mc->gtt_start && mc->vram_start <= mc->gtt_end) {
		dev_warn(rdev->dev, "limiting VRAM to PCI aperture size\n");
		mc->real_vram_size = mc->aper_size;
		mc->mc_vram_size = mc->aper_size;
	}
	mc->vram_end = mc->vram_start + mc->mc_vram_size - 1;
	if (limit && limit < mc->real_vram_size)
		mc->real_vram_size = limit;
	dev_info(rdev->dev, "VRAM: %lluM 0x%016llX - 0x%016llX (%lluM used)\n",
			mc->mc_vram_size >> 20, mc->vram_start,
			mc->vram_end, mc->real_vram_size >> 20);
}

/**
 * radeon_gtt_location - try to find GTT location
 * @rdev: radeon device structure holding all necessary informations
 * @mc: memory controller structure holding memory informations
 *
 * Function will place try to place GTT before or after VRAM.
 *
 * If GTT size is bigger than space left then we ajust GTT size.
 * Thus function will never fails.
 *
 * FIXME: when reducing GTT size align new size on power of 2.
 */
void radeon_gtt_location(struct radeon_device *rdev, struct radeon_mc *mc)
{
	u64 size_af, size_bf;

	size_af = ((rdev->mc.mc_mask - mc->vram_end) + mc->gtt_base_align) & ~mc->gtt_base_align;
	size_bf = mc->vram_start & ~mc->gtt_base_align;
	if (size_bf > size_af) {
		if (mc->gtt_size > size_bf) {
			dev_warn(rdev->dev, "limiting GTT\n");
			mc->gtt_size = size_bf;
		}
		mc->gtt_start = (mc->vram_start & ~mc->gtt_base_align) - mc->gtt_size;
	} else {
		if (mc->gtt_size > size_af) {
			dev_warn(rdev->dev, "limiting GTT\n");
			mc->gtt_size = size_af;
		}
		mc->gtt_start = (mc->vram_end + 1 + mc->gtt_base_align) & ~mc->gtt_base_align;
	}
	mc->gtt_end = mc->gtt_start + mc->gtt_size - 1;
	dev_info(rdev->dev, "GTT: %lluM 0x%016llX - 0x%016llX\n",
			mc->gtt_size >> 20, mc->gtt_start, mc->gtt_end);
}

/*
 * GPU helpers function.
 */
/**
 * radeon_card_posted - check if the hw has already been initialized
 *
 * @rdev: radeon_device pointer
 *
 * Check if the asic has been initialized (all asics).
 * Used at driver startup.
 * Returns true if initialized or false if not.
 */
bool radeon_card_posted(struct radeon_device *rdev)
{
	uint32_t reg;

	/* required for EFI mode on macbook2,1 which uses an r5xx asic */
	if (efi_enabled(EFI_BOOT) &&
	    (rdev->pdev->subsystem_vendor == PCI_VENDOR_ID_APPLE) &&
	    (rdev->family < CHIP_R600))
		return false;

	if (ASIC_IS_NODCE(rdev))
		goto check_memsize;

	/* first check CRTCs */
	if (ASIC_IS_DCE4(rdev)) {
		reg = RREG32(EVERGREEN_CRTC_CONTROL + EVERGREEN_CRTC0_REGISTER_OFFSET) |
			RREG32(EVERGREEN_CRTC_CONTROL + EVERGREEN_CRTC1_REGISTER_OFFSET);
			if (rdev->num_crtc >= 4) {
				reg |= RREG32(EVERGREEN_CRTC_CONTROL + EVERGREEN_CRTC2_REGISTER_OFFSET) |
					RREG32(EVERGREEN_CRTC_CONTROL + EVERGREEN_CRTC3_REGISTER_OFFSET);
			}
			if (rdev->num_crtc >= 6) {
				reg |= RREG32(EVERGREEN_CRTC_CONTROL + EVERGREEN_CRTC4_REGISTER_OFFSET) |
					RREG32(EVERGREEN_CRTC_CONTROL + EVERGREEN_CRTC5_REGISTER_OFFSET);
			}
		if (reg & EVERGREEN_CRTC_MASTER_EN)
			return true;
	} else if (ASIC_IS_AVIVO(rdev)) {
		reg = RREG32(AVIVO_D1CRTC_CONTROL) |
		      RREG32(AVIVO_D2CRTC_CONTROL);
		if (reg & AVIVO_CRTC_EN) {
			return true;
		}
	} else {
		reg = RREG32(RADEON_CRTC_GEN_CNTL) |
		      RREG32(RADEON_CRTC2_GEN_CNTL);
		if (reg & RADEON_CRTC_EN) {
			return true;
		}
	}

check_memsize:
	/* then check MEM_SIZE, in case the crtcs are off */
	if (rdev->family >= CHIP_R600)
		reg = RREG32(R600_CONFIG_MEMSIZE);
	else
		reg = RREG32(RADEON_CONFIG_MEMSIZE);

	if (reg)
		return true;

	return false;

}

/**
 * radeon_update_bandwidth_info - update display bandwidth params
 *
 * @rdev: radeon_device pointer
 *
 * Used when sclk/mclk are switched or display modes are set.
 * params are used to calculate display watermarks (all asics)
 */
void radeon_update_bandwidth_info(struct radeon_device *rdev)
{
	fixed20_12 a;
	u32 sclk = rdev->pm.current_sclk;
	u32 mclk = rdev->pm.current_mclk;

	/* sclk/mclk in Mhz */
	a.full = dfixed_const(100);
	rdev->pm.sclk.full = dfixed_const(sclk);
	rdev->pm.sclk.full = dfixed_div(rdev->pm.sclk, a);
	rdev->pm.mclk.full = dfixed_const(mclk);
	rdev->pm.mclk.full = dfixed_div(rdev->pm.mclk, a);

	if (rdev->flags & RADEON_IS_IGP) {
		a.full = dfixed_const(16);
		/* core_bandwidth = sclk(Mhz) * 16 */
		rdev->pm.core_bandwidth.full = dfixed_div(rdev->pm.sclk, a);
	}
}

/**
 * radeon_boot_test_post_card - check and possibly initialize the hw
 *
 * @rdev: radeon_device pointer
 *
 * Check if the asic is initialized and if not, attempt to initialize
 * it (all asics).
 * Returns true if initialized or false if not.
 */
bool radeon_boot_test_post_card(struct radeon_device *rdev)
{
	if (radeon_card_posted(rdev))
		return true;

	if (rdev->bios) {
		DRM_INFO("GPU not posted. posting now...\n");
		if (rdev->is_atom_bios)
			atom_asic_init(rdev->mode_info.atom_context);
		else
			radeon_combios_asic_init(rdev->ddev);
		return true;
	} else {
		dev_err(rdev->dev, "Card not posted and no BIOS - ignoring\n");
		return false;
	}
}

/**
 * radeon_dummy_page_init - init dummy page used by the driver
 *
 * @rdev: radeon_device pointer
 *
 * Allocate the dummy page used by the driver (all asics).
 * This dummy page is used by the driver as a filler for gart entries
 * when pages are taken out of the GART
 * Returns 0 on sucess, -ENOMEM on failure.
 */
int radeon_dummy_page_init(struct radeon_device *rdev)
{
	if (rdev->dummy_page.page)
		return 0;
	rdev->dummy_page.page = alloc_page(GFP_DMA32 | GFP_KERNEL | __GFP_ZERO);
	if (rdev->dummy_page.page == NULL)
		return -ENOMEM;
	rdev->dummy_page.addr = pci_map_page(rdev->pdev, rdev->dummy_page.page,
					0, PAGE_SIZE, PCI_DMA_BIDIRECTIONAL);
	if (pci_dma_mapping_error(rdev->pdev, rdev->dummy_page.addr)) {
		dev_err(&rdev->pdev->dev, "Failed to DMA MAP the dummy page\n");
		__free_page(rdev->dummy_page.page);
		rdev->dummy_page.page = NULL;
		return -ENOMEM;
	}
	return 0;
}

/**
 * radeon_dummy_page_fini - free dummy page used by the driver
 *
 * @rdev: radeon_device pointer
 *
 * Frees the dummy page used by the driver (all asics).
 */
void radeon_dummy_page_fini(struct radeon_device *rdev)
{
	if (rdev->dummy_page.page == NULL)
		return;
	pci_unmap_page(rdev->pdev, rdev->dummy_page.addr,
			PAGE_SIZE, PCI_DMA_BIDIRECTIONAL);
	__free_page(rdev->dummy_page.page);
	rdev->dummy_page.page = NULL;
}


/* ATOM accessor methods */
/*
 * ATOM is an interpreted byte code stored in tables in the vbios.  The
 * driver registers callbacks to access registers and the interpreter
 * in the driver parses the tables and executes then to program specific
 * actions (set display modes, asic init, etc.).  See radeon_atombios.c,
 * atombios.h, and atom.c
 */

/**
 * cail_pll_read - read PLL register
 *
 * @info: atom card_info pointer
 * @reg: PLL register offset
 *
 * Provides a PLL register accessor for the atom interpreter (r4xx+).
 * Returns the value of the PLL register.
 */
static uint32_t cail_pll_read(struct card_info *info, uint32_t reg)
{
	struct radeon_device *rdev = info->dev->dev_private;
	uint32_t r;

	r = rdev->pll_rreg(rdev, reg);
	return r;
}

/**
 * cail_pll_write - write PLL register
 *
 * @info: atom card_info pointer
 * @reg: PLL register offset
 * @val: value to write to the pll register
 *
 * Provides a PLL register accessor for the atom interpreter (r4xx+).
 */
static void cail_pll_write(struct card_info *info, uint32_t reg, uint32_t val)
{
	struct radeon_device *rdev = info->dev->dev_private;

	rdev->pll_wreg(rdev, reg, val);
}

/**
 * cail_mc_read - read MC (Memory Controller) register
 *
 * @info: atom card_info pointer
 * @reg: MC register offset
 *
 * Provides an MC register accessor for the atom interpreter (r4xx+).
 * Returns the value of the MC register.
 */
static uint32_t cail_mc_read(struct card_info *info, uint32_t reg)
{
	struct radeon_device *rdev = info->dev->dev_private;
	uint32_t r;

	r = rdev->mc_rreg(rdev, reg);
	return r;
}

/**
 * cail_mc_write - write MC (Memory Controller) register
 *
 * @info: atom card_info pointer
 * @reg: MC register offset
 * @val: value to write to the pll register
 *
 * Provides a MC register accessor for the atom interpreter (r4xx+).
 */
static void cail_mc_write(struct card_info *info, uint32_t reg, uint32_t val)
{
	struct radeon_device *rdev = info->dev->dev_private;

	rdev->mc_wreg(rdev, reg, val);
}

/**
 * cail_reg_write - write MMIO register
 *
 * @info: atom card_info pointer
 * @reg: MMIO register offset
 * @val: value to write to the pll register
 *
 * Provides a MMIO register accessor for the atom interpreter (r4xx+).
 */
static void cail_reg_write(struct card_info *info, uint32_t reg, uint32_t val)
{
	struct radeon_device *rdev = info->dev->dev_private;

	WREG32(reg*4, val);
}

/**
 * cail_reg_read - read MMIO register
 *
 * @info: atom card_info pointer
 * @reg: MMIO register offset
 *
 * Provides an MMIO register accessor for the atom interpreter (r4xx+).
 * Returns the value of the MMIO register.
 */
static uint32_t cail_reg_read(struct card_info *info, uint32_t reg)
{
	struct radeon_device *rdev = info->dev->dev_private;
	uint32_t r;

	r = RREG32(reg*4);
	return r;
}

/**
 * cail_ioreg_write - write IO register
 *
 * @info: atom card_info pointer
 * @reg: IO register offset
 * @val: value to write to the pll register
 *
 * Provides a IO register accessor for the atom interpreter (r4xx+).
 */
static void cail_ioreg_write(struct card_info *info, uint32_t reg, uint32_t val)
{
	struct radeon_device *rdev = info->dev->dev_private;

	WREG32_IO(reg*4, val);
}

/**
 * cail_ioreg_read - read IO register
 *
 * @info: atom card_info pointer
 * @reg: IO register offset
 *
 * Provides an IO register accessor for the atom interpreter (r4xx+).
 * Returns the value of the IO register.
 */
static uint32_t cail_ioreg_read(struct card_info *info, uint32_t reg)
{
	struct radeon_device *rdev = info->dev->dev_private;
	uint32_t r;

	r = RREG32_IO(reg*4);
	return r;
}

/**
 * radeon_atombios_init - init the driver info and callbacks for atombios
 *
 * @rdev: radeon_device pointer
 *
 * Initializes the driver info and register access callbacks for the
 * ATOM interpreter (r4xx+).
 * Returns 0 on sucess, -ENOMEM on failure.
 * Called at driver startup.
 */
int radeon_atombios_init(struct radeon_device *rdev)
{
	struct card_info *atom_card_info =
	    kzalloc(sizeof(struct card_info), GFP_KERNEL);

	if (!atom_card_info)
		return -ENOMEM;

	rdev->mode_info.atom_card_info = atom_card_info;
	atom_card_info->dev = rdev->ddev;
	atom_card_info->reg_read = cail_reg_read;
	atom_card_info->reg_write = cail_reg_write;
	/* needed for iio ops */
	if (rdev->rio_mem) {
		atom_card_info->ioreg_read = cail_ioreg_read;
		atom_card_info->ioreg_write = cail_ioreg_write;
	} else {
		DRM_ERROR("Unable to find PCI I/O BAR; using MMIO for ATOM IIO\n");
		atom_card_info->ioreg_read = cail_reg_read;
		atom_card_info->ioreg_write = cail_reg_write;
	}
	atom_card_info->mc_read = cail_mc_read;
	atom_card_info->mc_write = cail_mc_write;
	atom_card_info->pll_read = cail_pll_read;
	atom_card_info->pll_write = cail_pll_write;

	rdev->mode_info.atom_context = atom_parse(atom_card_info, rdev->bios);
	if (!rdev->mode_info.atom_context) {
		radeon_atombios_fini(rdev);
		return -ENOMEM;
	}

	mutex_init(&rdev->mode_info.atom_context->mutex);
	radeon_atom_initialize_bios_scratch_regs(rdev->ddev);
	atom_allocate_fb_scratch(rdev->mode_info.atom_context);
	return 0;
}

/**
 * radeon_atombios_fini - free the driver info and callbacks for atombios
 *
 * @rdev: radeon_device pointer
 *
 * Frees the driver info and register access callbacks for the ATOM
 * interpreter (r4xx+).
 * Called at driver shutdown.
 */
void radeon_atombios_fini(struct radeon_device *rdev)
{
	if (rdev->mode_info.atom_context) {
		kfree(rdev->mode_info.atom_context->scratch);
	}
	kfree(rdev->mode_info.atom_context);
	rdev->mode_info.atom_context = NULL;
	kfree(rdev->mode_info.atom_card_info);
	rdev->mode_info.atom_card_info = NULL;
}

/* COMBIOS */
/*
 * COMBIOS is the bios format prior to ATOM. It provides
 * command tables similar to ATOM, but doesn't have a unified
 * parser.  See radeon_combios.c
 */

/**
 * radeon_combios_init - init the driver info for combios
 *
 * @rdev: radeon_device pointer
 *
 * Initializes the driver info for combios (r1xx-r3xx).
 * Returns 0 on sucess.
 * Called at driver startup.
 */
int radeon_combios_init(struct radeon_device *rdev)
{
	radeon_combios_initialize_bios_scratch_regs(rdev->ddev);
	return 0;
}

/**
 * radeon_combios_fini - free the driver info for combios
 *
 * @rdev: radeon_device pointer
 *
 * Frees the driver info for combios (r1xx-r3xx).
 * Called at driver shutdown.
 */
void radeon_combios_fini(struct radeon_device *rdev)
{
}

/* if we get transitioned to only one device, take VGA back */
/**
 * radeon_vga_set_decode - enable/disable vga decode
 *
 * @cookie: radeon_device pointer
 * @state: enable/disable vga decode
 *
 * Enable/disable vga decode (all asics).
 * Returns VGA resource flags.
 */
static unsigned int radeon_vga_set_decode(void *cookie, bool state)
{
	struct radeon_device *rdev = cookie;
	radeon_vga_set_state(rdev, state);
	if (state)
		return VGA_RSRC_LEGACY_IO | VGA_RSRC_LEGACY_MEM |
		       VGA_RSRC_NORMAL_IO | VGA_RSRC_NORMAL_MEM;
	else
		return VGA_RSRC_NORMAL_IO | VGA_RSRC_NORMAL_MEM;
}

/**
 * radeon_check_pot_argument - check that argument is a power of two
 *
 * @arg: value to check
 *
 * Validates that a certain argument is a power of two (all asics).
 * Returns true if argument is valid.
 */
static bool radeon_check_pot_argument(int arg)
{
	return (arg & (arg - 1)) == 0;
}

/**
 * radeon_check_arguments - validate module params
 *
 * @rdev: radeon_device pointer
 *
 * Validates certain module parameters and updates
 * the associated values used by the driver (all asics).
 */
static void radeon_check_arguments(struct radeon_device *rdev)
{
	/* vramlimit must be a power of two */
	if (!radeon_check_pot_argument(radeon_vram_limit)) {
		dev_warn(rdev->dev, "vram limit (%d) must be a power of 2\n",
				radeon_vram_limit);
		radeon_vram_limit = 0;
	}

	if (radeon_gart_size == -1) {
		/* default to a larger gart size on newer asics */
		if (rdev->family >= CHIP_RV770)
			radeon_gart_size = 1024;
		else
			radeon_gart_size = 512;
	}
	/* gtt size must be power of two and greater or equal to 32M */
	if (radeon_gart_size < 32) {
		dev_warn(rdev->dev, "gart size (%d) too small\n",
				radeon_gart_size);
		if (rdev->family >= CHIP_RV770)
			radeon_gart_size = 1024;
		else
			radeon_gart_size = 512;
	} else if (!radeon_check_pot_argument(radeon_gart_size)) {
		dev_warn(rdev->dev, "gart size (%d) must be a power of 2\n",
				radeon_gart_size);
		if (rdev->family >= CHIP_RV770)
			radeon_gart_size = 1024;
		else
			radeon_gart_size = 512;
	}
	rdev->mc.gtt_size = (uint64_t)radeon_gart_size << 20;

	/* AGP mode can only be -1, 1, 2, 4, 8 */
	switch (radeon_agpmode) {
	case -1:
	case 0:
	case 1:
	case 2:
	case 4:
	case 8:
		break;
	default:
		dev_warn(rdev->dev, "invalid AGP mode %d (valid mode: "
				"-1, 0, 1, 2, 4, 8)\n", radeon_agpmode);
		radeon_agpmode = 0;
		break;
	}
}

/**
 * radeon_switcheroo_quirk_long_wakeup - return true if longer d3 delay is
 * needed for waking up.
 *
 * @pdev: pci dev pointer
 */
static bool radeon_switcheroo_quirk_long_wakeup(struct pci_dev *pdev)
{

	/* 6600m in a macbook pro */
	if (pdev->subsystem_vendor == PCI_VENDOR_ID_APPLE &&
	    pdev->subsystem_device == 0x00e2) {
		printk(KERN_INFO "radeon: quirking longer d3 wakeup delay\n");
		return true;
	}

	return false;
}

/**
 * radeon_switcheroo_set_state - set switcheroo state
 *
 * @pdev: pci dev pointer
 * @state: vga switcheroo state
 *
 * Callback for the switcheroo driver.  Suspends or resumes the
 * the asics before or after it is powered up using ACPI methods.
 */
static void radeon_switcheroo_set_state(struct pci_dev *pdev, enum vga_switcheroo_state state)
{
	struct drm_device *dev = pci_get_drvdata(pdev);

	if (radeon_is_px() && state == VGA_SWITCHEROO_OFF)
		return;

	if (state == VGA_SWITCHEROO_ON) {
		unsigned d3_delay = dev->pdev->d3_delay;

		printk(KERN_INFO "radeon: switched on\n");
		/* don't suspend or resume card normally */
		dev->switch_power_state = DRM_SWITCH_POWER_CHANGING;

		if (d3_delay < 20 && radeon_switcheroo_quirk_long_wakeup(pdev))
			dev->pdev->d3_delay = 20;

		radeon_resume_kms(dev, true, true);

		dev->pdev->d3_delay = d3_delay;

		dev->switch_power_state = DRM_SWITCH_POWER_ON;
		drm_kms_helper_poll_enable(dev);
	} else {
		printk(KERN_INFO "radeon: switched off\n");
		drm_kms_helper_poll_disable(dev);
		dev->switch_power_state = DRM_SWITCH_POWER_CHANGING;
		radeon_suspend_kms(dev, true, true);
		dev->switch_power_state = DRM_SWITCH_POWER_OFF;
	}
}

/**
 * radeon_switcheroo_can_switch - see if switcheroo state can change
 *
 * @pdev: pci dev pointer
 *
 * Callback for the switcheroo driver.  Check of the switcheroo
 * state can be changed.
 * Returns true if the state can be changed, false if not.
 */
static bool radeon_switcheroo_can_switch(struct pci_dev *pdev)
{
	struct drm_device *dev = pci_get_drvdata(pdev);
	bool can_switch;

	spin_lock(&dev->count_lock);
	can_switch = (dev->open_count == 0);
	spin_unlock(&dev->count_lock);
	return can_switch;
}

static const struct vga_switcheroo_client_ops radeon_switcheroo_ops = {
	.set_gpu_state = radeon_switcheroo_set_state,
	.reprobe = NULL,
	.can_switch = radeon_switcheroo_can_switch,
};

/**
 * radeon_device_init - initialize the driver
 *
 * @rdev: radeon_device pointer
 * @pdev: drm dev pointer
 * @pdev: pci dev pointer
 * @flags: driver flags
 *
 * Initializes the driver info and hw (all asics).
 * Returns 0 for success or an error on failure.
 * Called at driver startup.
 */
int radeon_device_init(struct radeon_device *rdev,
		       struct drm_device *ddev,
		       struct pci_dev *pdev,
		       uint32_t flags)
{
	int r, i;
	int dma_bits;
	bool runtime = false;

	rdev->shutdown = false;
	rdev->dev = &pdev->dev;
	rdev->ddev = ddev;
	rdev->pdev = pdev;
	rdev->flags = flags;
	rdev->family = flags & RADEON_FAMILY_MASK;
	rdev->is_atom_bios = false;
	rdev->usec_timeout = RADEON_MAX_USEC_TIMEOUT;
	rdev->mc.gtt_size = 512 * 1024 * 1024;
	rdev->accel_working = false;
	/* set up ring ids */
	for (i = 0; i < RADEON_NUM_RINGS; i++) {
		rdev->ring[i].idx = i;
	}

	DRM_INFO("initializing kernel modesetting (%s 0x%04X:0x%04X 0x%04X:0x%04X).\n",
		radeon_family_name[rdev->family], pdev->vendor, pdev->device,
		pdev->subsystem_vendor, pdev->subsystem_device);

	/* mutex initialization are all done here so we
	 * can recall function without having locking issues */
	mutex_init(&rdev->ring_lock);
	mutex_init(&rdev->dc_hw_i2c_mutex);
	atomic_set(&rdev->ih.lock, 0);
	mutex_init(&rdev->gem.mutex);
	mutex_init(&rdev->pm.mutex);
	mutex_init(&rdev->gpu_clock_mutex);
	mutex_init(&rdev->srbm_mutex);
	init_rwsem(&rdev->pm.mclk_lock);
	init_rwsem(&rdev->exclusive_lock);
	init_waitqueue_head(&rdev->irq.vblank_queue);
	r = radeon_gem_init(rdev);
	if (r)
		return r;
	/* initialize vm here */
	mutex_init(&rdev->vm_manager.lock);
	/* Adjust VM size here.
	 * Currently set to 4GB ((1 << 20) 4k pages).
	 * Max GPUVM size for cayman and SI is 40 bits.
	 */
	rdev->vm_manager.max_pfn = 1 << 20;
	INIT_LIST_HEAD(&rdev->vm_manager.lru_vm);

	/* Set asic functions */
	r = radeon_asic_init(rdev);
	if (r)
		return r;
	radeon_check_arguments(rdev);

	/* all of the newer IGP chips have an internal gart
	 * However some rs4xx report as AGP, so remove that here.
	 */
	if ((rdev->family >= CHIP_RS400) &&
	    (rdev->flags & RADEON_IS_IGP)) {
		rdev->flags &= ~RADEON_IS_AGP;
	}

	if (rdev->flags & RADEON_IS_AGP && radeon_agpmode == -1) {
		radeon_agp_disable(rdev);
	}

	/* Set the internal MC address mask
	 * This is the max address of the GPU's
	 * internal address space.
	 */
	if (rdev->family >= CHIP_CAYMAN)
		rdev->mc.mc_mask = 0xffffffffffULL; /* 40 bit MC */
	else if (rdev->family >= CHIP_CEDAR)
		rdev->mc.mc_mask = 0xfffffffffULL; /* 36 bit MC */
	else
		rdev->mc.mc_mask = 0xffffffffULL; /* 32 bit MC */

	/* set DMA mask + need_dma32 flags.
	 * PCIE - can handle 40-bits.
	 * IGP - can handle 40-bits
	 * AGP - generally dma32 is safest
	 * PCI - dma32 for legacy pci gart, 40 bits on newer asics
	 */
	rdev->need_dma32 = false;
	if (rdev->flags & RADEON_IS_AGP)
		rdev->need_dma32 = true;
	if ((rdev->flags & RADEON_IS_PCI) &&
	    (rdev->family <= CHIP_RS740))
		rdev->need_dma32 = true;

	dma_bits = rdev->need_dma32 ? 32 : 40;
	r = pci_set_dma_mask(rdev->pdev, DMA_BIT_MASK(dma_bits));
	if (r) {
		rdev->need_dma32 = true;
		dma_bits = 32;
		printk(KERN_WARNING "radeon: No suitable DMA available.\n");
	}
	r = pci_set_consistent_dma_mask(rdev->pdev, DMA_BIT_MASK(dma_bits));
	if (r) {
		pci_set_consistent_dma_mask(rdev->pdev, DMA_BIT_MASK(32));
		printk(KERN_WARNING "radeon: No coherent DMA available.\n");
	}

	/* Registers mapping */
	/* TODO: block userspace mapping of io register */
	spin_lock_init(&rdev->mmio_idx_lock);
	spin_lock_init(&rdev->smc_idx_lock);
	spin_lock_init(&rdev->pll_idx_lock);
	spin_lock_init(&rdev->mc_idx_lock);
	spin_lock_init(&rdev->pcie_idx_lock);
	spin_lock_init(&rdev->pciep_idx_lock);
	spin_lock_init(&rdev->pif_idx_lock);
	spin_lock_init(&rdev->cg_idx_lock);
	spin_lock_init(&rdev->uvd_idx_lock);
	spin_lock_init(&rdev->rcu_idx_lock);
	spin_lock_init(&rdev->didt_idx_lock);
	spin_lock_init(&rdev->end_idx_lock);
	if (rdev->family >= CHIP_BONAIRE) {
		rdev->rmmio_base = pci_resource_start(rdev->pdev, 5);
		rdev->rmmio_size = pci_resource_len(rdev->pdev, 5);
	} else {
		rdev->rmmio_base = pci_resource_start(rdev->pdev, 2);
		rdev->rmmio_size = pci_resource_len(rdev->pdev, 2);
	}
	rdev->rmmio = ioremap(rdev->rmmio_base, rdev->rmmio_size);
	if (rdev->rmmio == NULL) {
		return -ENOMEM;
	}
	DRM_INFO("register mmio base: 0x%08X\n", (uint32_t)rdev->rmmio_base);
	DRM_INFO("register mmio size: %u\n", (unsigned)rdev->rmmio_size);

	/* doorbell bar mapping */
	if (rdev->family >= CHIP_BONAIRE)
		radeon_doorbell_init(rdev);

	/* io port mapping */
	for (i = 0; i < DEVICE_COUNT_RESOURCE; i++) {
		if (pci_resource_flags(rdev->pdev, i) & IORESOURCE_IO) {
			rdev->rio_mem_size = pci_resource_len(rdev->pdev, i);
			rdev->rio_mem = pci_iomap(rdev->pdev, i, rdev->rio_mem_size);
			break;
		}
	}
	if (rdev->rio_mem == NULL)
		DRM_ERROR("Unable to find PCI I/O BAR\n");

	/* if we have > 1 VGA cards, then disable the radeon VGA resources */
	/* this will fail for cards that aren't VGA class devices, just
	 * ignore it */
	vga_client_register(rdev->pdev, rdev, NULL, radeon_vga_set_decode);
<<<<<<< HEAD
	vga_switcheroo_register_client(rdev->pdev, &radeon_switcheroo_ops, false);
=======

	if (radeon_runtime_pm == 1)
		runtime = true;
	if ((radeon_runtime_pm == -1) && radeon_is_px())
		runtime = true;
	vga_switcheroo_register_client(rdev->pdev, &radeon_switcheroo_ops, runtime);
	if (runtime)
		vga_switcheroo_init_domain_pm_ops(rdev->dev, &rdev->vga_pm_domain);
>>>>>>> d8ec26d7

	r = radeon_init(rdev);
	if (r)
		return r;

	r = radeon_ib_ring_tests(rdev);
	if (r)
		DRM_ERROR("ib ring test failed (%d).\n", r);

	r = radeon_gem_debugfs_init(rdev);
	if (r) {
		DRM_ERROR("registering gem debugfs failed (%d).\n", r);
	}

	if (rdev->flags & RADEON_IS_AGP && !rdev->accel_working) {
		/* Acceleration not working on AGP card try again
		 * with fallback to PCI or PCIE GART
		 */
		radeon_asic_reset(rdev);
		radeon_fini(rdev);
		radeon_agp_disable(rdev);
		r = radeon_init(rdev);
		if (r)
			return r;
	}
	if ((radeon_testing & 1)) {
		if (rdev->accel_working)
			radeon_test_moves(rdev);
		else
			DRM_INFO("radeon: acceleration disabled, skipping move tests\n");
	}
	if ((radeon_testing & 2)) {
		if (rdev->accel_working)
			radeon_test_syncing(rdev);
		else
			DRM_INFO("radeon: acceleration disabled, skipping sync tests\n");
	}
	if (radeon_benchmarking) {
		if (rdev->accel_working)
			radeon_benchmark(rdev, radeon_benchmarking);
		else
			DRM_INFO("radeon: acceleration disabled, skipping benchmarks\n");
	}
	return 0;
}

static void radeon_debugfs_remove_files(struct radeon_device *rdev);

/**
 * radeon_device_fini - tear down the driver
 *
 * @rdev: radeon_device pointer
 *
 * Tear down the driver info (all asics).
 * Called at driver shutdown.
 */
void radeon_device_fini(struct radeon_device *rdev)
{
	DRM_INFO("radeon: finishing device.\n");
	rdev->shutdown = true;
	/* evict vram memory */
	radeon_bo_evict_vram(rdev);
	radeon_fini(rdev);
	vga_switcheroo_unregister_client(rdev->pdev);
	vga_client_register(rdev->pdev, NULL, NULL, NULL);
	if (rdev->rio_mem)
		pci_iounmap(rdev->pdev, rdev->rio_mem);
	rdev->rio_mem = NULL;
	iounmap(rdev->rmmio);
	rdev->rmmio = NULL;
	if (rdev->family >= CHIP_BONAIRE)
		radeon_doorbell_fini(rdev);
	radeon_debugfs_remove_files(rdev);
}


/*
 * Suspend & resume.
 */
/**
 * radeon_suspend_kms - initiate device suspend
 *
 * @pdev: drm dev pointer
 * @state: suspend state
 *
 * Puts the hw in the suspend state (all asics).
 * Returns 0 for success or an error on failure.
 * Called at driver suspend.
 */
int radeon_suspend_kms(struct drm_device *dev, bool suspend, bool fbcon)
{
	struct radeon_device *rdev;
	struct drm_crtc *crtc;
	struct drm_connector *connector;
	int i, r;
	bool force_completion = false;

	if (dev == NULL || dev->dev_private == NULL) {
		return -ENODEV;
	}

	rdev = dev->dev_private;

	if (dev->switch_power_state == DRM_SWITCH_POWER_OFF)
		return 0;

	drm_kms_helper_poll_disable(dev);

	/* turn off display hw */
	list_for_each_entry(connector, &dev->mode_config.connector_list, head) {
		drm_helper_connector_dpms(connector, DRM_MODE_DPMS_OFF);
	}

	/* unpin the front buffers */
	list_for_each_entry(crtc, &dev->mode_config.crtc_list, head) {
		struct radeon_framebuffer *rfb = to_radeon_framebuffer(crtc->fb);
		struct radeon_bo *robj;

		if (rfb == NULL || rfb->obj == NULL) {
			continue;
		}
		robj = gem_to_radeon_bo(rfb->obj);
		/* don't unpin kernel fb objects */
		if (!radeon_fbdev_robj_is_fb(rdev, robj)) {
			r = radeon_bo_reserve(robj, false);
			if (r == 0) {
				radeon_bo_unpin(robj);
				radeon_bo_unreserve(robj);
			}
		}
	}
	/* evict vram memory */
	radeon_bo_evict_vram(rdev);

	mutex_lock(&rdev->ring_lock);
	/* wait for gpu to finish processing current batch */
	for (i = 0; i < RADEON_NUM_RINGS; i++) {
		r = radeon_fence_wait_empty_locked(rdev, i);
		if (r) {
			/* delay GPU reset to resume */
			force_completion = true;
		}
	}
	if (force_completion) {
		radeon_fence_driver_force_completion(rdev);
	}
	mutex_unlock(&rdev->ring_lock);

	radeon_save_bios_scratch_regs(rdev);

	radeon_pm_suspend(rdev);
	radeon_suspend(rdev);
	radeon_hpd_fini(rdev);
	/* evict remaining vram memory */
	radeon_bo_evict_vram(rdev);

	radeon_agp_suspend(rdev);

	pci_save_state(dev->pdev);
	if (suspend) {
		/* Shut down the device */
		pci_disable_device(dev->pdev);
		pci_set_power_state(dev->pdev, PCI_D3hot);
	}

	if (fbcon) {
		console_lock();
		radeon_fbdev_set_suspend(rdev, 1);
		console_unlock();
	}
	return 0;
}

/**
 * radeon_resume_kms - initiate device resume
 *
 * @pdev: drm dev pointer
 *
 * Bring the hw back to operating state (all asics).
 * Returns 0 for success or an error on failure.
 * Called at driver resume.
 */
int radeon_resume_kms(struct drm_device *dev, bool resume, bool fbcon)
{
	struct drm_connector *connector;
	struct radeon_device *rdev = dev->dev_private;
	int r;

	if (dev->switch_power_state == DRM_SWITCH_POWER_OFF)
		return 0;

	if (fbcon) {
		console_lock();
	}
	if (resume) {
		pci_set_power_state(dev->pdev, PCI_D0);
		pci_restore_state(dev->pdev);
		if (pci_enable_device(dev->pdev)) {
			if (fbcon)
				console_unlock();
			return -1;
		}
	}
	/* resume AGP if in use */
	radeon_agp_resume(rdev);
	radeon_resume(rdev);

	r = radeon_ib_ring_tests(rdev);
	if (r)
		DRM_ERROR("ib ring test failed (%d).\n", r);

	radeon_pm_resume(rdev);
	radeon_restore_bios_scratch_regs(rdev);

	if (fbcon) {
		radeon_fbdev_set_suspend(rdev, 0);
		console_unlock();
	}
       
	/* init dig PHYs, disp eng pll */
	if (rdev->is_atom_bios) {
		radeon_atom_encoder_init(rdev);
		radeon_atom_disp_eng_pll_init(rdev);
		/* turn on the BL */
		if (rdev->mode_info.bl_encoder) {
			u8 bl_level = radeon_get_backlight_level(rdev,
								 rdev->mode_info.bl_encoder);
			radeon_set_backlight_level(rdev, rdev->mode_info.bl_encoder,
						   bl_level);
		}
	}
	/* reset hpd state */
	radeon_hpd_init(rdev);
	/* blat the mode back in */
	drm_helper_resume_force_mode(dev);
	/* turn on display hw */
	list_for_each_entry(connector, &dev->mode_config.connector_list, head) {
		drm_helper_connector_dpms(connector, DRM_MODE_DPMS_ON);
	}

	drm_kms_helper_poll_enable(dev);
	return 0;
}

/**
 * radeon_gpu_reset - reset the asic
 *
 * @rdev: radeon device pointer
 *
 * Attempt the reset the GPU if it has hung (all asics).
 * Returns 0 for success or an error on failure.
 */
int radeon_gpu_reset(struct radeon_device *rdev)
{
	unsigned ring_sizes[RADEON_NUM_RINGS];
	uint32_t *ring_data[RADEON_NUM_RINGS];

	bool saved = false;

	int i, r;
	int resched;

	down_write(&rdev->exclusive_lock);

	if (!rdev->needs_reset) {
		up_write(&rdev->exclusive_lock);
		return 0;
	}

	rdev->needs_reset = false;

	radeon_save_bios_scratch_regs(rdev);
	/* block TTM */
	resched = ttm_bo_lock_delayed_workqueue(&rdev->mman.bdev);
	radeon_pm_suspend(rdev);
	radeon_suspend(rdev);

	for (i = 0; i < RADEON_NUM_RINGS; ++i) {
		ring_sizes[i] = radeon_ring_backup(rdev, &rdev->ring[i],
						   &ring_data[i]);
		if (ring_sizes[i]) {
			saved = true;
			dev_info(rdev->dev, "Saved %d dwords of commands "
				 "on ring %d.\n", ring_sizes[i], i);
		}
	}

retry:
	r = radeon_asic_reset(rdev);
	if (!r) {
		dev_info(rdev->dev, "GPU reset succeeded, trying to resume\n");
		radeon_resume(rdev);
	}

	radeon_restore_bios_scratch_regs(rdev);

	if (!r) {
		for (i = 0; i < RADEON_NUM_RINGS; ++i) {
			radeon_ring_restore(rdev, &rdev->ring[i],
					    ring_sizes[i], ring_data[i]);
			ring_sizes[i] = 0;
			ring_data[i] = NULL;
		}

		r = radeon_ib_ring_tests(rdev);
		if (r) {
			dev_err(rdev->dev, "ib ring test failed (%d).\n", r);
			if (saved) {
				saved = false;
				radeon_suspend(rdev);
				goto retry;
			}
		}
	} else {
		radeon_fence_driver_force_completion(rdev);
		for (i = 0; i < RADEON_NUM_RINGS; ++i) {
			kfree(ring_data[i]);
		}
	}

	radeon_pm_resume(rdev);
	drm_helper_resume_force_mode(rdev->ddev);

	ttm_bo_unlock_delayed_workqueue(&rdev->mman.bdev, resched);
	if (r) {
		/* bad news, how to tell it to userspace ? */
		dev_info(rdev->dev, "GPU reset failed\n");
	}

	up_write(&rdev->exclusive_lock);
	return r;
}


/*
 * Debugfs
 */
int radeon_debugfs_add_files(struct radeon_device *rdev,
			     struct drm_info_list *files,
			     unsigned nfiles)
{
	unsigned i;

	for (i = 0; i < rdev->debugfs_count; i++) {
		if (rdev->debugfs[i].files == files) {
			/* Already registered */
			return 0;
		}
	}

	i = rdev->debugfs_count + 1;
	if (i > RADEON_DEBUGFS_MAX_COMPONENTS) {
		DRM_ERROR("Reached maximum number of debugfs components.\n");
		DRM_ERROR("Report so we increase "
		          "RADEON_DEBUGFS_MAX_COMPONENTS.\n");
		return -EINVAL;
	}
	rdev->debugfs[rdev->debugfs_count].files = files;
	rdev->debugfs[rdev->debugfs_count].num_files = nfiles;
	rdev->debugfs_count = i;
#if defined(CONFIG_DEBUG_FS)
	drm_debugfs_create_files(files, nfiles,
				 rdev->ddev->control->debugfs_root,
				 rdev->ddev->control);
	drm_debugfs_create_files(files, nfiles,
				 rdev->ddev->primary->debugfs_root,
				 rdev->ddev->primary);
#endif
	return 0;
}

static void radeon_debugfs_remove_files(struct radeon_device *rdev)
{
#if defined(CONFIG_DEBUG_FS)
	unsigned i;

	for (i = 0; i < rdev->debugfs_count; i++) {
		drm_debugfs_remove_files(rdev->debugfs[i].files,
					 rdev->debugfs[i].num_files,
					 rdev->ddev->control);
		drm_debugfs_remove_files(rdev->debugfs[i].files,
					 rdev->debugfs[i].num_files,
					 rdev->ddev->primary);
	}
#endif
}

#if defined(CONFIG_DEBUG_FS)
int radeon_debugfs_init(struct drm_minor *minor)
{
	return 0;
}

void radeon_debugfs_cleanup(struct drm_minor *minor)
{
}
#endif<|MERGE_RESOLUTION|>--- conflicted
+++ resolved
@@ -1297,9 +1297,6 @@
 	/* this will fail for cards that aren't VGA class devices, just
 	 * ignore it */
 	vga_client_register(rdev->pdev, rdev, NULL, radeon_vga_set_decode);
-<<<<<<< HEAD
-	vga_switcheroo_register_client(rdev->pdev, &radeon_switcheroo_ops, false);
-=======
 
 	if (radeon_runtime_pm == 1)
 		runtime = true;
@@ -1308,7 +1305,6 @@
 	vga_switcheroo_register_client(rdev->pdev, &radeon_switcheroo_ops, runtime);
 	if (runtime)
 		vga_switcheroo_init_domain_pm_ops(rdev->dev, &rdev->vga_pm_domain);
->>>>>>> d8ec26d7
 
 	r = radeon_init(rdev);
 	if (r)
