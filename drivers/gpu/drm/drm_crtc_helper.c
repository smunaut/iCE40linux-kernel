/*
 * Copyright (c) 2006-2008 Intel Corporation
 * Copyright (c) 2007 Dave Airlie <airlied@linux.ie>
 *
 * DRM core CRTC related functions
 *
 * Permission to use, copy, modify, distribute, and sell this software and its
 * documentation for any purpose is hereby granted without fee, provided that
 * the above copyright notice appear in all copies and that both that copyright
 * notice and this permission notice appear in supporting documentation, and
 * that the name of the copyright holders not be used in advertising or
 * publicity pertaining to distribution of the software without specific,
 * written prior permission.  The copyright holders make no representations
 * about the suitability of this software for any purpose.  It is provided "as
 * is" without express or implied warranty.
 *
 * THE COPYRIGHT HOLDERS DISCLAIM ALL WARRANTIES WITH REGARD TO THIS SOFTWARE,
 * INCLUDING ALL IMPLIED WARRANTIES OF MERCHANTABILITY AND FITNESS, IN NO
 * EVENT SHALL THE COPYRIGHT HOLDERS BE LIABLE FOR ANY SPECIAL, INDIRECT OR
 * CONSEQUENTIAL DAMAGES OR ANY DAMAGES WHATSOEVER RESULTING FROM LOSS OF USE,
 * DATA OR PROFITS, WHETHER IN AN ACTION OF CONTRACT, NEGLIGENCE OR OTHER
 * TORTIOUS ACTION, ARISING OUT OF OR IN CONNECTION WITH THE USE OR PERFORMANCE
 * OF THIS SOFTWARE.
 *
 * Authors:
 *      Keith Packard
 *	Eric Anholt <eric@anholt.net>
 *      Dave Airlie <airlied@linux.ie>
 *      Jesse Barnes <jesse.barnes@intel.com>
 */

#include <linux/kernel.h>
#include <linux/export.h>
#include <linux/moduleparam.h>

#include <drm/drmP.h>
#include <drm/drm_crtc.h>
#include <drm/drm_fourcc.h>
#include <drm/drm_crtc_helper.h>
#include <drm/drm_fb_helper.h>
#include <drm/drm_edid.h>

MODULE_AUTHOR("David Airlie, Jesse Barnes");
MODULE_DESCRIPTION("DRM KMS helper");
MODULE_LICENSE("GPL and additional rights");

/**
 * drm_helper_move_panel_connectors_to_head() - move panels to the front in the
 * 						connector list
 * @dev: drm device to operate on
 *
 * Some userspace presumes that the first connected connector is the main
 * display, where it's supposed to display e.g. the login screen. For
 * laptops, this should be the main panel. Use this function to sort all
 * (eDP/LVDS) panels to the front of the connector list, instead of
 * painstakingly trying to initialize them in the right order.
 */
void drm_helper_move_panel_connectors_to_head(struct drm_device *dev)
{
	struct drm_connector *connector, *tmp;
	struct list_head panel_list;

	INIT_LIST_HEAD(&panel_list);

	list_for_each_entry_safe(connector, tmp,
				 &dev->mode_config.connector_list, head) {
		if (connector->connector_type == DRM_MODE_CONNECTOR_LVDS ||
		    connector->connector_type == DRM_MODE_CONNECTOR_eDP)
			list_move_tail(&connector->head, &panel_list);
	}

	list_splice(&panel_list, &dev->mode_config.connector_list);
}
EXPORT_SYMBOL(drm_helper_move_panel_connectors_to_head);

/**
 * drm_helper_encoder_in_use - check if a given encoder is in use
 * @encoder: encoder to check
 *
 * Checks whether @encoder is with the current mode setting output configuration
 * in use by any connector. This doesn't mean that it is actually enabled since
 * the DPMS state is tracked separately.
 *
 * Returns:
 * True if @encoder is used, false otherwise.
 */
bool drm_helper_encoder_in_use(struct drm_encoder *encoder)
{
	struct drm_connector *connector;
	struct drm_device *dev = encoder->dev;

<<<<<<< HEAD
	WARN_ON(!mutex_is_locked(&dev->mode_config.mutex));
	WARN_ON(!drm_modeset_is_locked(&dev->mode_config.connection_mutex));
=======
	/*
	 * We can expect this mutex to be locked if we are not panicking.
	 * Locking is currently fubar in the panic handler.
	 */
	if (!oops_in_progress)
		WARN_ON(!mutex_is_locked(&dev->mode_config.mutex));

>>>>>>> 9e9a928e
	list_for_each_entry(connector, &dev->mode_config.connector_list, head)
		if (connector->encoder == encoder)
			return true;
	return false;
}
EXPORT_SYMBOL(drm_helper_encoder_in_use);

/**
 * drm_helper_crtc_in_use - check if a given CRTC is in a mode_config
 * @crtc: CRTC to check
 *
 * Checks whether @crtc is with the current mode setting output configuration
 * in use by any connector. This doesn't mean that it is actually enabled since
 * the DPMS state is tracked separately.
 *
 * Returns:
 * True if @crtc is used, false otherwise.
 */
bool drm_helper_crtc_in_use(struct drm_crtc *crtc)
{
	struct drm_encoder *encoder;
	struct drm_device *dev = crtc->dev;

	/*
	 * We can expect this mutex to be locked if we are not panicking.
	 * Locking is currently fubar in the panic handler.
	 */
	if (!oops_in_progress)
		WARN_ON(!mutex_is_locked(&dev->mode_config.mutex));

	list_for_each_entry(encoder, &dev->mode_config.encoder_list, head)
		if (encoder->crtc == crtc && drm_helper_encoder_in_use(encoder))
			return true;
	return false;
}
EXPORT_SYMBOL(drm_helper_crtc_in_use);

static void
drm_encoder_disable(struct drm_encoder *encoder)
{
	struct drm_encoder_helper_funcs *encoder_funcs = encoder->helper_private;

	if (encoder->bridge)
		encoder->bridge->funcs->disable(encoder->bridge);

	if (encoder_funcs->disable)
		(*encoder_funcs->disable)(encoder);
	else
		(*encoder_funcs->dpms)(encoder, DRM_MODE_DPMS_OFF);

	if (encoder->bridge)
		encoder->bridge->funcs->post_disable(encoder->bridge);
}

static void __drm_helper_disable_unused_functions(struct drm_device *dev)
{
	struct drm_encoder *encoder;
	struct drm_crtc *crtc;

	drm_warn_on_modeset_not_all_locked(dev);

	list_for_each_entry(encoder, &dev->mode_config.encoder_list, head) {
		if (!drm_helper_encoder_in_use(encoder)) {
			drm_encoder_disable(encoder);
			/* disconnect encoder from any connector */
			encoder->crtc = NULL;
		}
	}

	list_for_each_entry(crtc, &dev->mode_config.crtc_list, head) {
		struct drm_crtc_helper_funcs *crtc_funcs = crtc->helper_private;
		crtc->enabled = drm_helper_crtc_in_use(crtc);
		if (!crtc->enabled) {
			if (crtc_funcs->disable)
				(*crtc_funcs->disable)(crtc);
			else
				(*crtc_funcs->dpms)(crtc, DRM_MODE_DPMS_OFF);
			crtc->primary->fb = NULL;
		}
	}
}

/**
 * drm_helper_disable_unused_functions - disable unused objects
 * @dev: DRM device
 *
 * This function walks through the entire mode setting configuration of @dev. It
 * will remove any crtc links of unused encoders and encoder links of
 * disconnected connectors. Then it will disable all unused encoders and crtcs
 * either by calling their disable callback if available or by calling their
 * dpms callback with DRM_MODE_DPMS_OFF.
 */
void drm_helper_disable_unused_functions(struct drm_device *dev)
{
	drm_modeset_lock_all(dev);
	__drm_helper_disable_unused_functions(dev);
	drm_modeset_unlock_all(dev);
}
EXPORT_SYMBOL(drm_helper_disable_unused_functions);

/*
 * Check the CRTC we're going to map each output to vs. its current
 * CRTC.  If they don't match, we have to disable the output and the CRTC
 * since the driver will have to re-route things.
 */
static void
drm_crtc_prepare_encoders(struct drm_device *dev)
{
	struct drm_encoder_helper_funcs *encoder_funcs;
	struct drm_encoder *encoder;

	list_for_each_entry(encoder, &dev->mode_config.encoder_list, head) {
		encoder_funcs = encoder->helper_private;
		/* Disable unused encoders */
		if (encoder->crtc == NULL)
			drm_encoder_disable(encoder);
		/* Disable encoders whose CRTC is about to change */
		if (encoder_funcs->get_crtc &&
		    encoder->crtc != (*encoder_funcs->get_crtc)(encoder))
			drm_encoder_disable(encoder);
	}
}

/**
 * drm_crtc_helper_set_mode - internal helper to set a mode
 * @crtc: CRTC to program
 * @mode: mode to use
 * @x: horizontal offset into the surface
 * @y: vertical offset into the surface
 * @old_fb: old framebuffer, for cleanup
 *
 * Try to set @mode on @crtc.  Give @crtc and its associated connectors a chance
 * to fixup or reject the mode prior to trying to set it. This is an internal
 * helper that drivers could e.g. use to update properties that require the
 * entire output pipe to be disabled and re-enabled in a new configuration. For
 * example for changing whether audio is enabled on a hdmi link or for changing
 * panel fitter or dither attributes. It is also called by the
 * drm_crtc_helper_set_config() helper function to drive the mode setting
 * sequence.
 *
 * Returns:
 * True if the mode was set successfully, false otherwise.
 */
bool drm_crtc_helper_set_mode(struct drm_crtc *crtc,
			      struct drm_display_mode *mode,
			      int x, int y,
			      struct drm_framebuffer *old_fb)
{
	struct drm_device *dev = crtc->dev;
	struct drm_display_mode *adjusted_mode, saved_mode;
	struct drm_crtc_helper_funcs *crtc_funcs = crtc->helper_private;
	struct drm_encoder_helper_funcs *encoder_funcs;
	int saved_x, saved_y;
	bool saved_enabled;
	struct drm_encoder *encoder;
	bool ret = true;

	drm_warn_on_modeset_not_all_locked(dev);

	saved_enabled = crtc->enabled;
	crtc->enabled = drm_helper_crtc_in_use(crtc);
	if (!crtc->enabled)
		return true;

	adjusted_mode = drm_mode_duplicate(dev, mode);
	if (!adjusted_mode) {
		crtc->enabled = saved_enabled;
		return false;
	}

	saved_mode = crtc->mode;
	saved_x = crtc->x;
	saved_y = crtc->y;

	/* Update crtc values up front so the driver can rely on them for mode
	 * setting.
	 */
	crtc->mode = *mode;
	crtc->x = x;
	crtc->y = y;

	/* Pass our mode to the connectors and the CRTC to give them a chance to
	 * adjust it according to limitations or connector properties, and also
	 * a chance to reject the mode entirely.
	 */
	list_for_each_entry(encoder, &dev->mode_config.encoder_list, head) {

		if (encoder->crtc != crtc)
			continue;

		if (encoder->bridge && encoder->bridge->funcs->mode_fixup) {
			ret = encoder->bridge->funcs->mode_fixup(
					encoder->bridge, mode, adjusted_mode);
			if (!ret) {
				DRM_DEBUG_KMS("Bridge fixup failed\n");
				goto done;
			}
		}

		encoder_funcs = encoder->helper_private;
		if (!(ret = encoder_funcs->mode_fixup(encoder, mode,
						      adjusted_mode))) {
			DRM_DEBUG_KMS("Encoder fixup failed\n");
			goto done;
		}
	}

	if (!(ret = crtc_funcs->mode_fixup(crtc, mode, adjusted_mode))) {
		DRM_DEBUG_KMS("CRTC fixup failed\n");
		goto done;
	}
	DRM_DEBUG_KMS("[CRTC:%d]\n", crtc->base.id);

	/* Prepare the encoders and CRTCs before setting the mode. */
	list_for_each_entry(encoder, &dev->mode_config.encoder_list, head) {

		if (encoder->crtc != crtc)
			continue;

		if (encoder->bridge)
			encoder->bridge->funcs->disable(encoder->bridge);

		encoder_funcs = encoder->helper_private;
		/* Disable the encoders as the first thing we do. */
		encoder_funcs->prepare(encoder);

		if (encoder->bridge)
			encoder->bridge->funcs->post_disable(encoder->bridge);
	}

	drm_crtc_prepare_encoders(dev);

	crtc_funcs->prepare(crtc);

	/* Set up the DPLL and any encoders state that needs to adjust or depend
	 * on the DPLL.
	 */
	ret = !crtc_funcs->mode_set(crtc, mode, adjusted_mode, x, y, old_fb);
	if (!ret)
	    goto done;

	list_for_each_entry(encoder, &dev->mode_config.encoder_list, head) {

		if (encoder->crtc != crtc)
			continue;

		DRM_DEBUG_KMS("[ENCODER:%d:%s] set [MODE:%d:%s]\n",
			encoder->base.id, encoder->name,
			mode->base.id, mode->name);
		encoder_funcs = encoder->helper_private;
		encoder_funcs->mode_set(encoder, mode, adjusted_mode);

		if (encoder->bridge && encoder->bridge->funcs->mode_set)
			encoder->bridge->funcs->mode_set(encoder->bridge, mode,
					adjusted_mode);
	}

	/* Now enable the clocks, plane, pipe, and connectors that we set up. */
	crtc_funcs->commit(crtc);

	list_for_each_entry(encoder, &dev->mode_config.encoder_list, head) {

		if (encoder->crtc != crtc)
			continue;

		if (encoder->bridge)
			encoder->bridge->funcs->pre_enable(encoder->bridge);

		encoder_funcs = encoder->helper_private;
		encoder_funcs->commit(encoder);

		if (encoder->bridge)
			encoder->bridge->funcs->enable(encoder->bridge);
	}

	/* Store real post-adjustment hardware mode. */
	crtc->hwmode = *adjusted_mode;

	/* Calculate and store various constants which
	 * are later needed by vblank and swap-completion
	 * timestamping. They are derived from true hwmode.
	 */
	drm_calc_timestamping_constants(crtc, &crtc->hwmode);

	/* FIXME: add subpixel order */
done:
	drm_mode_destroy(dev, adjusted_mode);
	if (!ret) {
		crtc->enabled = saved_enabled;
		crtc->mode = saved_mode;
		crtc->x = saved_x;
		crtc->y = saved_y;
	}

	return ret;
}
EXPORT_SYMBOL(drm_crtc_helper_set_mode);

static void
drm_crtc_helper_disable(struct drm_crtc *crtc)
{
	struct drm_device *dev = crtc->dev;
	struct drm_connector *connector;
	struct drm_encoder *encoder;

	/* Decouple all encoders and their attached connectors from this crtc */
	list_for_each_entry(encoder, &dev->mode_config.encoder_list, head) {
		if (encoder->crtc != crtc)
			continue;

		list_for_each_entry(connector, &dev->mode_config.connector_list, head) {
			if (connector->encoder != encoder)
				continue;

			connector->encoder = NULL;

			/*
			 * drm_helper_disable_unused_functions() ought to be
			 * doing this, but since we've decoupled the encoder
			 * from the connector above, the required connection
			 * between them is henceforth no longer available.
			 */
			connector->dpms = DRM_MODE_DPMS_OFF;
		}
	}

	__drm_helper_disable_unused_functions(dev);
}

/**
 * drm_crtc_helper_set_config - set a new config from userspace
 * @set: mode set configuration
 *
 * Setup a new configuration, provided by the upper layers (either an ioctl call
 * from userspace or internally e.g. from the fbdev support code) in @set, and
 * enable it. This is the main helper functions for drivers that implement
 * kernel mode setting with the crtc helper functions and the assorted
 * ->prepare(), ->modeset() and ->commit() helper callbacks.
 *
 * Returns:
 * Returns 0 on success, negative errno numbers on failure.
 */
int drm_crtc_helper_set_config(struct drm_mode_set *set)
{
	struct drm_device *dev;
	struct drm_crtc *new_crtc;
	struct drm_encoder *save_encoders, *new_encoder, *encoder;
	bool mode_changed = false; /* if true do a full mode set */
	bool fb_changed = false; /* if true and !mode_changed just do a flip */
	struct drm_connector *save_connectors, *connector;
	int count = 0, ro, fail = 0;
	struct drm_crtc_helper_funcs *crtc_funcs;
	struct drm_mode_set save_set;
	int ret;
	int i;

	DRM_DEBUG_KMS("\n");

	BUG_ON(!set);
	BUG_ON(!set->crtc);
	BUG_ON(!set->crtc->helper_private);

	/* Enforce sane interface api - has been abused by the fb helper. */
	BUG_ON(!set->mode && set->fb);
	BUG_ON(set->fb && set->num_connectors == 0);

	crtc_funcs = set->crtc->helper_private;

	if (!set->mode)
		set->fb = NULL;

	if (set->fb) {
		DRM_DEBUG_KMS("[CRTC:%d] [FB:%d] #connectors=%d (x y) (%i %i)\n",
				set->crtc->base.id, set->fb->base.id,
				(int)set->num_connectors, set->x, set->y);
	} else {
		DRM_DEBUG_KMS("[CRTC:%d] [NOFB]\n", set->crtc->base.id);
		drm_crtc_helper_disable(set->crtc);
		return 0;
	}

	dev = set->crtc->dev;

	drm_warn_on_modeset_not_all_locked(dev);

	/*
	 * Allocate space for the backup of all (non-pointer) encoder and
	 * connector data.
	 */
	save_encoders = kzalloc(dev->mode_config.num_encoder *
				sizeof(struct drm_encoder), GFP_KERNEL);
	if (!save_encoders)
		return -ENOMEM;

	save_connectors = kzalloc(dev->mode_config.num_connector *
				sizeof(struct drm_connector), GFP_KERNEL);
	if (!save_connectors) {
		kfree(save_encoders);
		return -ENOMEM;
	}

	/*
	 * Copy data. Note that driver private data is not affected.
	 * Should anything bad happen only the expected state is
	 * restored, not the drivers personal bookkeeping.
	 */
	count = 0;
	list_for_each_entry(encoder, &dev->mode_config.encoder_list, head) {
		save_encoders[count++] = *encoder;
	}

	count = 0;
	list_for_each_entry(connector, &dev->mode_config.connector_list, head) {
		save_connectors[count++] = *connector;
	}

	save_set.crtc = set->crtc;
	save_set.mode = &set->crtc->mode;
	save_set.x = set->crtc->x;
	save_set.y = set->crtc->y;
	save_set.fb = set->crtc->primary->fb;

	/* We should be able to check here if the fb has the same properties
	 * and then just flip_or_move it */
	if (set->crtc->primary->fb != set->fb) {
		/* If we have no fb then treat it as a full mode set */
		if (set->crtc->primary->fb == NULL) {
			DRM_DEBUG_KMS("crtc has no fb, full mode set\n");
			mode_changed = true;
		} else if (set->fb == NULL) {
			mode_changed = true;
		} else if (set->fb->pixel_format !=
			   set->crtc->primary->fb->pixel_format) {
			mode_changed = true;
		} else
			fb_changed = true;
	}

	if (set->x != set->crtc->x || set->y != set->crtc->y)
		fb_changed = true;

	if (set->mode && !drm_mode_equal(set->mode, &set->crtc->mode)) {
		DRM_DEBUG_KMS("modes are different, full mode set\n");
		drm_mode_debug_printmodeline(&set->crtc->mode);
		drm_mode_debug_printmodeline(set->mode);
		mode_changed = true;
	}

	/* a) traverse passed in connector list and get encoders for them */
	count = 0;
	list_for_each_entry(connector, &dev->mode_config.connector_list, head) {
		struct drm_connector_helper_funcs *connector_funcs =
			connector->helper_private;
		new_encoder = connector->encoder;
		for (ro = 0; ro < set->num_connectors; ro++) {
			if (set->connectors[ro] == connector) {
				new_encoder = connector_funcs->best_encoder(connector);
				/* if we can't get an encoder for a connector
				   we are setting now - then fail */
				if (new_encoder == NULL)
					/* don't break so fail path works correct */
					fail = 1;

				if (connector->dpms != DRM_MODE_DPMS_ON) {
					DRM_DEBUG_KMS("connector dpms not on, full mode switch\n");
					mode_changed = true;
				}

				break;
			}
		}

		if (new_encoder != connector->encoder) {
			DRM_DEBUG_KMS("encoder changed, full mode switch\n");
			mode_changed = true;
			/* If the encoder is reused for another connector, then
			 * the appropriate crtc will be set later.
			 */
			if (connector->encoder)
				connector->encoder->crtc = NULL;
			connector->encoder = new_encoder;
		}
	}

	if (fail) {
		ret = -EINVAL;
		goto fail;
	}

	count = 0;
	list_for_each_entry(connector, &dev->mode_config.connector_list, head) {
		if (!connector->encoder)
			continue;

		if (connector->encoder->crtc == set->crtc)
			new_crtc = NULL;
		else
			new_crtc = connector->encoder->crtc;

		for (ro = 0; ro < set->num_connectors; ro++) {
			if (set->connectors[ro] == connector)
				new_crtc = set->crtc;
		}

		/* Make sure the new CRTC will work with the encoder */
		if (new_crtc &&
		    !drm_encoder_crtc_ok(connector->encoder, new_crtc)) {
			ret = -EINVAL;
			goto fail;
		}
		if (new_crtc != connector->encoder->crtc) {
			DRM_DEBUG_KMS("crtc changed, full mode switch\n");
			mode_changed = true;
			connector->encoder->crtc = new_crtc;
		}
		if (new_crtc) {
			DRM_DEBUG_KMS("[CONNECTOR:%d:%s] to [CRTC:%d]\n",
				connector->base.id, connector->name,
				new_crtc->base.id);
		} else {
			DRM_DEBUG_KMS("[CONNECTOR:%d:%s] to [NOCRTC]\n",
				connector->base.id, connector->name);
		}
	}

	/* mode_set_base is not a required function */
	if (fb_changed && !crtc_funcs->mode_set_base)
		mode_changed = true;

	if (mode_changed) {
		if (drm_helper_crtc_in_use(set->crtc)) {
			DRM_DEBUG_KMS("attempting to set mode from"
					" userspace\n");
			drm_mode_debug_printmodeline(set->mode);
			set->crtc->primary->fb = set->fb;
			if (!drm_crtc_helper_set_mode(set->crtc, set->mode,
						      set->x, set->y,
						      save_set.fb)) {
				DRM_ERROR("failed to set mode on [CRTC:%d]\n",
					  set->crtc->base.id);
				set->crtc->primary->fb = save_set.fb;
				ret = -EINVAL;
				goto fail;
			}
			DRM_DEBUG_KMS("Setting connector DPMS state to on\n");
			for (i = 0; i < set->num_connectors; i++) {
				DRM_DEBUG_KMS("\t[CONNECTOR:%d:%s] set DPMS on\n", set->connectors[i]->base.id,
					      set->connectors[i]->name);
				set->connectors[i]->funcs->dpms(set->connectors[i], DRM_MODE_DPMS_ON);
			}
		}
		__drm_helper_disable_unused_functions(dev);
	} else if (fb_changed) {
		set->crtc->x = set->x;
		set->crtc->y = set->y;
		set->crtc->primary->fb = set->fb;
		ret = crtc_funcs->mode_set_base(set->crtc,
						set->x, set->y, save_set.fb);
		if (ret != 0) {
			set->crtc->x = save_set.x;
			set->crtc->y = save_set.y;
			set->crtc->primary->fb = save_set.fb;
			goto fail;
		}
	}

	kfree(save_connectors);
	kfree(save_encoders);
	return 0;

fail:
	/* Restore all previous data. */
	count = 0;
	list_for_each_entry(encoder, &dev->mode_config.encoder_list, head) {
		*encoder = save_encoders[count++];
	}

	count = 0;
	list_for_each_entry(connector, &dev->mode_config.connector_list, head) {
		*connector = save_connectors[count++];
	}

	/* Try to restore the config */
	if (mode_changed &&
	    !drm_crtc_helper_set_mode(save_set.crtc, save_set.mode, save_set.x,
				      save_set.y, save_set.fb))
		DRM_ERROR("failed to restore config after modeset failure\n");

	kfree(save_connectors);
	kfree(save_encoders);
	return ret;
}
EXPORT_SYMBOL(drm_crtc_helper_set_config);

static int drm_helper_choose_encoder_dpms(struct drm_encoder *encoder)
{
	int dpms = DRM_MODE_DPMS_OFF;
	struct drm_connector *connector;
	struct drm_device *dev = encoder->dev;

	list_for_each_entry(connector, &dev->mode_config.connector_list, head)
		if (connector->encoder == encoder)
			if (connector->dpms < dpms)
				dpms = connector->dpms;
	return dpms;
}

/* Helper which handles bridge ordering around encoder dpms */
static void drm_helper_encoder_dpms(struct drm_encoder *encoder, int mode)
{
	struct drm_bridge *bridge = encoder->bridge;
	struct drm_encoder_helper_funcs *encoder_funcs;

	if (bridge) {
		if (mode == DRM_MODE_DPMS_ON)
			bridge->funcs->pre_enable(bridge);
		else
			bridge->funcs->disable(bridge);
	}

	encoder_funcs = encoder->helper_private;
	if (encoder_funcs->dpms)
		encoder_funcs->dpms(encoder, mode);

	if (bridge) {
		if (mode == DRM_MODE_DPMS_ON)
			bridge->funcs->enable(bridge);
		else
			bridge->funcs->post_disable(bridge);
	}
}

static int drm_helper_choose_crtc_dpms(struct drm_crtc *crtc)
{
	int dpms = DRM_MODE_DPMS_OFF;
	struct drm_connector *connector;
	struct drm_device *dev = crtc->dev;

	list_for_each_entry(connector, &dev->mode_config.connector_list, head)
		if (connector->encoder && connector->encoder->crtc == crtc)
			if (connector->dpms < dpms)
				dpms = connector->dpms;
	return dpms;
}

/**
 * drm_helper_connector_dpms() - connector dpms helper implementation
 * @connector: affected connector
 * @mode: DPMS mode
 *
 * This is the main helper function provided by the crtc helper framework for
 * implementing the DPMS connector attribute. It computes the new desired DPMS
 * state for all encoders and crtcs in the output mesh and calls the ->dpms()
 * callback provided by the driver appropriately.
 */
void drm_helper_connector_dpms(struct drm_connector *connector, int mode)
{
	struct drm_encoder *encoder = connector->encoder;
	struct drm_crtc *crtc = encoder ? encoder->crtc : NULL;
	int old_dpms, encoder_dpms = DRM_MODE_DPMS_OFF;

	if (mode == connector->dpms)
		return;

	old_dpms = connector->dpms;
	connector->dpms = mode;

	if (encoder)
		encoder_dpms = drm_helper_choose_encoder_dpms(encoder);

	/* from off to on, do crtc then encoder */
	if (mode < old_dpms) {
		if (crtc) {
			struct drm_crtc_helper_funcs *crtc_funcs = crtc->helper_private;
			if (crtc_funcs->dpms)
				(*crtc_funcs->dpms) (crtc,
						     drm_helper_choose_crtc_dpms(crtc));
		}
		if (encoder)
			drm_helper_encoder_dpms(encoder, encoder_dpms);
	}

	/* from on to off, do encoder then crtc */
	if (mode > old_dpms) {
		if (encoder)
			drm_helper_encoder_dpms(encoder, encoder_dpms);
		if (crtc) {
			struct drm_crtc_helper_funcs *crtc_funcs = crtc->helper_private;
			if (crtc_funcs->dpms)
				(*crtc_funcs->dpms) (crtc,
						     drm_helper_choose_crtc_dpms(crtc));
		}
	}

	return;
}
EXPORT_SYMBOL(drm_helper_connector_dpms);

/**
 * drm_helper_mode_fill_fb_struct - fill out framebuffer metadata
 * @fb: drm_framebuffer object to fill out
 * @mode_cmd: metadata from the userspace fb creation request
 *
 * This helper can be used in a drivers fb_create callback to pre-fill the fb's
 * metadata fields.
 */
void drm_helper_mode_fill_fb_struct(struct drm_framebuffer *fb,
				    struct drm_mode_fb_cmd2 *mode_cmd)
{
	int i;

	fb->width = mode_cmd->width;
	fb->height = mode_cmd->height;
	for (i = 0; i < 4; i++) {
		fb->pitches[i] = mode_cmd->pitches[i];
		fb->offsets[i] = mode_cmd->offsets[i];
	}
	drm_fb_get_bpp_depth(mode_cmd->pixel_format, &fb->depth,
				    &fb->bits_per_pixel);
	fb->pixel_format = mode_cmd->pixel_format;
}
EXPORT_SYMBOL(drm_helper_mode_fill_fb_struct);

/**
 * drm_helper_resume_force_mode - force-restore mode setting configuration
 * @dev: drm_device which should be restored
 *
 * Drivers which use the mode setting helpers can use this function to
 * force-restore the mode setting configuration e.g. on resume or when something
 * else might have trampled over the hw state (like some overzealous old BIOSen
 * tended to do).
 *
 * This helper doesn't provide a error return value since restoring the old
 * config should never fail due to resource allocation issues since the driver
 * has successfully set the restored configuration already. Hence this should
 * boil down to the equivalent of a few dpms on calls, which also don't provide
 * an error code.
 *
 * Drivers where simply restoring an old configuration again might fail (e.g.
 * due to slight differences in allocating shared resources when the
 * configuration is restored in a different order than when userspace set it up)
 * need to use their own restore logic.
 */
void drm_helper_resume_force_mode(struct drm_device *dev)
{
	struct drm_crtc *crtc;
	struct drm_encoder *encoder;
	struct drm_crtc_helper_funcs *crtc_funcs;
	int encoder_dpms;
	bool ret;

	drm_modeset_lock_all(dev);
	list_for_each_entry(crtc, &dev->mode_config.crtc_list, head) {

		if (!crtc->enabled)
			continue;

		ret = drm_crtc_helper_set_mode(crtc, &crtc->mode,
					       crtc->x, crtc->y, crtc->primary->fb);

		/* Restoring the old config should never fail! */
		if (ret == false)
			DRM_ERROR("failed to set mode on crtc %p\n", crtc);

		/* Turn off outputs that were already powered off */
		if (drm_helper_choose_crtc_dpms(crtc)) {
			list_for_each_entry(encoder, &dev->mode_config.encoder_list, head) {

				if(encoder->crtc != crtc)
					continue;

				encoder_dpms = drm_helper_choose_encoder_dpms(
							encoder);

				drm_helper_encoder_dpms(encoder, encoder_dpms);
			}

			crtc_funcs = crtc->helper_private;
			if (crtc_funcs->dpms)
				(*crtc_funcs->dpms) (crtc,
						     drm_helper_choose_crtc_dpms(crtc));
		}
	}

	/* disable the unused connectors while restoring the modesetting */
	__drm_helper_disable_unused_functions(dev);
	drm_modeset_unlock_all(dev);
}
EXPORT_SYMBOL(drm_helper_resume_force_mode);<|MERGE_RESOLUTION|>--- conflicted
+++ resolved
@@ -89,18 +89,15 @@
 	struct drm_connector *connector;
 	struct drm_device *dev = encoder->dev;
 
-<<<<<<< HEAD
-	WARN_ON(!mutex_is_locked(&dev->mode_config.mutex));
-	WARN_ON(!drm_modeset_is_locked(&dev->mode_config.connection_mutex));
-=======
 	/*
 	 * We can expect this mutex to be locked if we are not panicking.
 	 * Locking is currently fubar in the panic handler.
 	 */
-	if (!oops_in_progress)
+	if (!oops_in_progress) {
 		WARN_ON(!mutex_is_locked(&dev->mode_config.mutex));
-
->>>>>>> 9e9a928e
+		WARN_ON(!drm_modeset_is_locked(&dev->mode_config.connection_mutex));
+	}
+
 	list_for_each_entry(connector, &dev->mode_config.connector_list, head)
 		if (connector->encoder == encoder)
 			return true;
