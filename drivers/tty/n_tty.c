/*
 * n_tty.c --- implements the N_TTY line discipline.
 *
 * This code used to be in tty_io.c, but things are getting hairy
 * enough that it made sense to split things off.  (The N_TTY
 * processing has changed so much that it's hardly recognizable,
 * anyway...)
 *
 * Note that the open routine for N_TTY is guaranteed never to return
 * an error.  This is because Linux will fall back to setting a line
 * to N_TTY if it can not switch to any other line discipline.
 *
 * Written by Theodore Ts'o, Copyright 1994.
 *
 * This file also contains code originally written by Linus Torvalds,
 * Copyright 1991, 1992, 1993, and by Julian Cowley, Copyright 1994.
 *
 * This file may be redistributed under the terms of the GNU General Public
 * License.
 *
 * Reduced memory usage for older ARM systems  - Russell King.
 *
 * 2000/01/20   Fixed SMP locking on put_tty_queue using bits of
 *		the patch by Andrew J. Kroll <ag784@freenet.buffalo.edu>
 *		who actually finally proved there really was a race.
 *
 * 2002/03/18   Implemented n_tty_wakeup to send SIGIO POLL_OUTs to
 *		waiting writing processes-Sapan Bhatia <sapan@corewars.org>.
 *		Also fixed a bug in BLOCKING mode where n_tty_write returns
 *		EAGAIN
 */

#include <linux/types.h>
#include <linux/major.h>
#include <linux/errno.h>
#include <linux/signal.h>
#include <linux/fcntl.h>
#include <linux/sched.h>
#include <linux/interrupt.h>
#include <linux/tty.h>
#include <linux/timer.h>
#include <linux/ctype.h>
#include <linux/mm.h>
#include <linux/string.h>
#include <linux/slab.h>
#include <linux/poll.h>
#include <linux/bitops.h>
#include <linux/audit.h>
#include <linux/file.h>
#include <linux/uaccess.h>
#include <linux/module.h>
#include <linux/ratelimit.h>
#include <linux/vmalloc.h>


/* number of characters left in xmit buffer before select has we have room */
#define WAKEUP_CHARS 256

/*
 * This defines the low- and high-watermarks for throttling and
 * unthrottling the TTY driver.  These watermarks are used for
 * controlling the space in the read buffer.
 */
#define TTY_THRESHOLD_THROTTLE		128 /* now based on remaining room */
#define TTY_THRESHOLD_UNTHROTTLE	128

/*
 * Special byte codes used in the echo buffer to represent operations
 * or special handling of characters.  Bytes in the echo buffer that
 * are not part of such special blocks are treated as normal character
 * codes.
 */
#define ECHO_OP_START 0xff
#define ECHO_OP_MOVE_BACK_COL 0x80
#define ECHO_OP_SET_CANON_COL 0x81
#define ECHO_OP_ERASE_TAB 0x82

#define ECHO_COMMIT_WATERMARK	256
#define ECHO_BLOCK		256
#define ECHO_DISCARD_WATERMARK	N_TTY_BUF_SIZE - (ECHO_BLOCK + 32)


#undef N_TTY_TRACE
#ifdef N_TTY_TRACE
# define n_tty_trace(f, args...)	trace_printk(f, ##args)
#else
# define n_tty_trace(f, args...)
#endif

struct n_tty_data {
	/* producer-published */
	size_t read_head;
	size_t canon_head;
	size_t echo_head;
	size_t echo_commit;
	size_t echo_mark;
	DECLARE_BITMAP(char_map, 256);

	/* private to n_tty_receive_overrun (single-threaded) */
	unsigned long overrun_time;
	int num_overrun;

	/* non-atomic */
	bool no_room;

	/* must hold exclusive termios_rwsem to reset these */
	unsigned char lnext:1, erasing:1, raw:1, real_raw:1, icanon:1;
	unsigned char push:1;

	/* shared by producer and consumer */
	char read_buf[N_TTY_BUF_SIZE];
	DECLARE_BITMAP(read_flags, N_TTY_BUF_SIZE);
	unsigned char echo_buf[N_TTY_BUF_SIZE];

	int minimum_to_wake;

	/* consumer-published */
	size_t read_tail;
	size_t line_start;

	/* protected by output lock */
	unsigned int column;
	unsigned int canon_column;
	size_t echo_tail;

	struct mutex atomic_read_lock;
	struct mutex output_lock;
};

static inline size_t read_cnt(struct n_tty_data *ldata)
{
	return ldata->read_head - ldata->read_tail;
}

static inline unsigned char read_buf(struct n_tty_data *ldata, size_t i)
{
	return ldata->read_buf[i & (N_TTY_BUF_SIZE - 1)];
}

static inline unsigned char *read_buf_addr(struct n_tty_data *ldata, size_t i)
{
	return &ldata->read_buf[i & (N_TTY_BUF_SIZE - 1)];
}

static inline unsigned char echo_buf(struct n_tty_data *ldata, size_t i)
{
	return ldata->echo_buf[i & (N_TTY_BUF_SIZE - 1)];
}

static inline unsigned char *echo_buf_addr(struct n_tty_data *ldata, size_t i)
{
	return &ldata->echo_buf[i & (N_TTY_BUF_SIZE - 1)];
}

static inline int tty_put_user(struct tty_struct *tty, unsigned char x,
			       unsigned char __user *ptr)
{
	struct n_tty_data *ldata = tty->disc_data;

	tty_audit_add_data(tty, &x, 1, ldata->icanon);
	return put_user(x, ptr);
}

static int receive_room(struct tty_struct *tty)
{
	struct n_tty_data *ldata = tty->disc_data;
	int left;

	if (I_PARMRK(tty)) {
		/* Multiply read_cnt by 3, since each byte might take up to
		 * three times as many spaces when PARMRK is set (depending on
		 * its flags, e.g. parity error). */
		left = N_TTY_BUF_SIZE - read_cnt(ldata) * 3 - 1;
	} else
		left = N_TTY_BUF_SIZE - read_cnt(ldata) - 1;

	/*
	 * If we are doing input canonicalization, and there are no
	 * pending newlines, let characters through without limit, so
	 * that erase characters will be handled.  Other excess
	 * characters will be beeped.
	 */
	if (left <= 0)
		left = ldata->icanon && ldata->canon_head == ldata->read_tail;

	return left;
}

/**
 *	n_tty_set_room	-	receive space
 *	@tty: terminal
 *
 *	Re-schedules the flip buffer work if space just became available.
 *
 *	Caller holds exclusive termios_rwsem
 *	   or
 *	n_tty_read()/consumer path:
 *		holds non-exclusive termios_rwsem
 */

static void n_tty_set_room(struct tty_struct *tty)
{
	struct n_tty_data *ldata = tty->disc_data;

	/* Did this open up the receive buffer? We may need to flip */
	if (unlikely(ldata->no_room) && receive_room(tty)) {
		ldata->no_room = 0;

		WARN_RATELIMIT(tty->port->itty == NULL,
				"scheduling with invalid itty\n");
		/* see if ldisc has been killed - if so, this means that
		 * even though the ldisc has been halted and ->buf.work
		 * cancelled, ->buf.work is about to be rescheduled
		 */
		WARN_RATELIMIT(test_bit(TTY_LDISC_HALTED, &tty->flags),
			       "scheduling buffer work for halted ldisc\n");
		queue_work(system_unbound_wq, &tty->port->buf.work);
	}
}

static ssize_t chars_in_buffer(struct tty_struct *tty)
{
	struct n_tty_data *ldata = tty->disc_data;
	ssize_t n = 0;

	if (!ldata->icanon)
		n = read_cnt(ldata);
	else
		n = ldata->canon_head - ldata->read_tail;
	return n;
}

/**
 *	n_tty_write_wakeup	-	asynchronous I/O notifier
 *	@tty: tty device
 *
 *	Required for the ptys, serial driver etc. since processes
 *	that attach themselves to the master and rely on ASYNC
 *	IO must be woken up
 */

static void n_tty_write_wakeup(struct tty_struct *tty)
{
	if (tty->fasync && test_and_clear_bit(TTY_DO_WRITE_WAKEUP, &tty->flags))
		kill_fasync(&tty->fasync, SIGIO, POLL_OUT);
}

static void n_tty_check_throttle(struct tty_struct *tty)
{
	if (tty->driver->type == TTY_DRIVER_TYPE_PTY)
		return;
	/*
	 * Check the remaining room for the input canonicalization
	 * mode.  We don't want to throttle the driver if we're in
	 * canonical mode and don't have a newline yet!
	 */
	while (1) {
		int throttled;
		tty_set_flow_change(tty, TTY_THROTTLE_SAFE);
		if (receive_room(tty) >= TTY_THRESHOLD_THROTTLE)
			break;
		throttled = tty_throttle_safe(tty);
		if (!throttled)
			break;
	}
	__tty_set_flow_change(tty, 0);
}

static void n_tty_check_unthrottle(struct tty_struct *tty)
{
	if (tty->driver->type == TTY_DRIVER_TYPE_PTY &&
	    tty->link->ldisc->ops->write_wakeup == n_tty_write_wakeup) {
		if (chars_in_buffer(tty) > TTY_THRESHOLD_UNTHROTTLE)
			return;
		if (!tty->count)
			return;
		n_tty_set_room(tty);
		n_tty_write_wakeup(tty->link);
		if (waitqueue_active(&tty->link->write_wait))
			wake_up_interruptible_poll(&tty->link->write_wait, POLLOUT);
		return;
	}

	/* If there is enough space in the read buffer now, let the
	 * low-level driver know. We use chars_in_buffer() to
	 * check the buffer, as it now knows about canonical mode.
	 * Otherwise, if the driver is throttled and the line is
	 * longer than TTY_THRESHOLD_UNTHROTTLE in canonical mode,
	 * we won't get any more characters.
	 */

	while (1) {
		int unthrottled;
		tty_set_flow_change(tty, TTY_UNTHROTTLE_SAFE);
		if (chars_in_buffer(tty) > TTY_THRESHOLD_UNTHROTTLE)
			break;
		if (!tty->count)
			break;
		n_tty_set_room(tty);
		unthrottled = tty_unthrottle_safe(tty);
		if (!unthrottled)
			break;
	}
	__tty_set_flow_change(tty, 0);
}

/**
 *	put_tty_queue		-	add character to tty
 *	@c: character
 *	@ldata: n_tty data
 *
 *	Add a character to the tty read_buf queue.
 *
 *	n_tty_receive_buf()/producer path:
 *		caller holds non-exclusive termios_rwsem
 *		modifies read_head
 *
 *	read_head is only considered 'published' if canonical mode is
 *	not active.
 */

static inline void put_tty_queue(unsigned char c, struct n_tty_data *ldata)
{
	*read_buf_addr(ldata, ldata->read_head++) = c;
}

/**
 *	reset_buffer_flags	-	reset buffer state
 *	@tty: terminal to reset
 *
 *	Reset the read buffer counters and clear the flags.
 *	Called from n_tty_open() and n_tty_flush_buffer().
 *
 *	Locking: caller holds exclusive termios_rwsem
 *		 (or locking is not required)
 */

static void reset_buffer_flags(struct n_tty_data *ldata)
{
	ldata->read_head = ldata->canon_head = ldata->read_tail = 0;
	ldata->echo_head = ldata->echo_tail = ldata->echo_commit = 0;
	ldata->echo_mark = 0;
	ldata->line_start = 0;

	ldata->erasing = 0;
	bitmap_zero(ldata->read_flags, N_TTY_BUF_SIZE);
	ldata->push = 0;
}

static void n_tty_packet_mode_flush(struct tty_struct *tty)
{
	unsigned long flags;

	spin_lock_irqsave(&tty->ctrl_lock, flags);
	if (tty->link->packet) {
		tty->ctrl_status |= TIOCPKT_FLUSHREAD;
		if (waitqueue_active(&tty->link->read_wait))
			wake_up_interruptible(&tty->link->read_wait);
	}
	spin_unlock_irqrestore(&tty->ctrl_lock, flags);
}

/**
 *	n_tty_flush_buffer	-	clean input queue
 *	@tty:	terminal device
 *
 *	Flush the input buffer. Called when the tty layer wants the
 *	buffer flushed (eg at hangup) or when the N_TTY line discipline
 *	internally has to clean the pending queue (for example some signals).
 *
 *	Holds termios_rwsem to exclude producer/consumer while
 *	buffer indices are reset.
 *
 *	Locking: ctrl_lock, exclusive termios_rwsem
 */

static void n_tty_flush_buffer(struct tty_struct *tty)
{
	down_write(&tty->termios_rwsem);
	reset_buffer_flags(tty->disc_data);
	n_tty_set_room(tty);

	if (tty->link)
		n_tty_packet_mode_flush(tty);
	up_write(&tty->termios_rwsem);
}

/**
 *	n_tty_chars_in_buffer	-	report available bytes
 *	@tty: tty device
 *
 *	Report the number of characters buffered to be delivered to user
 *	at this instant in time.
 *
 *	Locking: exclusive termios_rwsem
 */

static ssize_t n_tty_chars_in_buffer(struct tty_struct *tty)
{
	ssize_t n;

	WARN_ONCE(1, "%s is deprecated and scheduled for removal.", __func__);

	down_write(&tty->termios_rwsem);
	n = chars_in_buffer(tty);
	up_write(&tty->termios_rwsem);
	return n;
}

/**
 *	is_utf8_continuation	-	utf8 multibyte check
 *	@c: byte to check
 *
 *	Returns true if the utf8 character 'c' is a multibyte continuation
 *	character. We use this to correctly compute the on screen size
 *	of the character when printing
 */

static inline int is_utf8_continuation(unsigned char c)
{
	return (c & 0xc0) == 0x80;
}

/**
 *	is_continuation		-	multibyte check
 *	@c: byte to check
 *
 *	Returns true if the utf8 character 'c' is a multibyte continuation
 *	character and the terminal is in unicode mode.
 */

static inline int is_continuation(unsigned char c, struct tty_struct *tty)
{
	return I_IUTF8(tty) && is_utf8_continuation(c);
}

/**
 *	do_output_char			-	output one character
 *	@c: character (or partial unicode symbol)
 *	@tty: terminal device
 *	@space: space available in tty driver write buffer
 *
 *	This is a helper function that handles one output character
 *	(including special characters like TAB, CR, LF, etc.),
 *	doing OPOST processing and putting the results in the
 *	tty driver's write buffer.
 *
 *	Note that Linux currently ignores TABDLY, CRDLY, VTDLY, FFDLY
 *	and NLDLY.  They simply aren't relevant in the world today.
 *	If you ever need them, add them here.
 *
 *	Returns the number of bytes of buffer space used or -1 if
 *	no space left.
 *
 *	Locking: should be called under the output_lock to protect
 *		 the column state and space left in the buffer
 */

static int do_output_char(unsigned char c, struct tty_struct *tty, int space)
{
	struct n_tty_data *ldata = tty->disc_data;
	int	spaces;

	if (!space)
		return -1;

	switch (c) {
	case '\n':
		if (O_ONLRET(tty))
			ldata->column = 0;
		if (O_ONLCR(tty)) {
			if (space < 2)
				return -1;
			ldata->canon_column = ldata->column = 0;
			tty->ops->write(tty, "\r\n", 2);
			return 2;
		}
		ldata->canon_column = ldata->column;
		break;
	case '\r':
		if (O_ONOCR(tty) && ldata->column == 0)
			return 0;
		if (O_OCRNL(tty)) {
			c = '\n';
			if (O_ONLRET(tty))
				ldata->canon_column = ldata->column = 0;
			break;
		}
		ldata->canon_column = ldata->column = 0;
		break;
	case '\t':
		spaces = 8 - (ldata->column & 7);
		if (O_TABDLY(tty) == XTABS) {
			if (space < spaces)
				return -1;
			ldata->column += spaces;
			tty->ops->write(tty, "        ", spaces);
			return spaces;
		}
		ldata->column += spaces;
		break;
	case '\b':
		if (ldata->column > 0)
			ldata->column--;
		break;
	default:
		if (!iscntrl(c)) {
			if (O_OLCUC(tty))
				c = toupper(c);
			if (!is_continuation(c, tty))
				ldata->column++;
		}
		break;
	}

	tty_put_char(tty, c);
	return 1;
}

/**
 *	process_output			-	output post processor
 *	@c: character (or partial unicode symbol)
 *	@tty: terminal device
 *
 *	Output one character with OPOST processing.
 *	Returns -1 when the output device is full and the character
 *	must be retried.
 *
 *	Locking: output_lock to protect column state and space left
 *		 (also, this is called from n_tty_write under the
 *		  tty layer write lock)
 */

static int process_output(unsigned char c, struct tty_struct *tty)
{
	struct n_tty_data *ldata = tty->disc_data;
	int	space, retval;

	mutex_lock(&ldata->output_lock);

	space = tty_write_room(tty);
	retval = do_output_char(c, tty, space);

	mutex_unlock(&ldata->output_lock);
	if (retval < 0)
		return -1;
	else
		return 0;
}

/**
 *	process_output_block		-	block post processor
 *	@tty: terminal device
 *	@buf: character buffer
 *	@nr: number of bytes to output
 *
 *	Output a block of characters with OPOST processing.
 *	Returns the number of characters output.
 *
 *	This path is used to speed up block console writes, among other
 *	things when processing blocks of output data. It handles only
 *	the simple cases normally found and helps to generate blocks of
 *	symbols for the console driver and thus improve performance.
 *
 *	Locking: output_lock to protect column state and space left
 *		 (also, this is called from n_tty_write under the
 *		  tty layer write lock)
 */

static ssize_t process_output_block(struct tty_struct *tty,
				    const unsigned char *buf, unsigned int nr)
{
	struct n_tty_data *ldata = tty->disc_data;
	int	space;
	int	i;
	const unsigned char *cp;

	mutex_lock(&ldata->output_lock);

	space = tty_write_room(tty);
	if (!space) {
		mutex_unlock(&ldata->output_lock);
		return 0;
	}
	if (nr > space)
		nr = space;

	for (i = 0, cp = buf; i < nr; i++, cp++) {
		unsigned char c = *cp;

		switch (c) {
		case '\n':
			if (O_ONLRET(tty))
				ldata->column = 0;
			if (O_ONLCR(tty))
				goto break_out;
			ldata->canon_column = ldata->column;
			break;
		case '\r':
			if (O_ONOCR(tty) && ldata->column == 0)
				goto break_out;
			if (O_OCRNL(tty))
				goto break_out;
			ldata->canon_column = ldata->column = 0;
			break;
		case '\t':
			goto break_out;
		case '\b':
			if (ldata->column > 0)
				ldata->column--;
			break;
		default:
			if (!iscntrl(c)) {
				if (O_OLCUC(tty))
					goto break_out;
				if (!is_continuation(c, tty))
					ldata->column++;
			}
			break;
		}
	}
break_out:
	i = tty->ops->write(tty, buf, i);

	mutex_unlock(&ldata->output_lock);
	return i;
}

/**
 *	process_echoes	-	write pending echo characters
 *	@tty: terminal device
 *
 *	Write previously buffered echo (and other ldisc-generated)
 *	characters to the tty.
 *
 *	Characters generated by the ldisc (including echoes) need to
 *	be buffered because the driver's write buffer can fill during
 *	heavy program output.  Echoing straight to the driver will
 *	often fail under these conditions, causing lost characters and
 *	resulting mismatches of ldisc state information.
 *
 *	Since the ldisc state must represent the characters actually sent
 *	to the driver at the time of the write, operations like certain
 *	changes in column state are also saved in the buffer and executed
 *	here.
 *
 *	A circular fifo buffer is used so that the most recent characters
 *	are prioritized.  Also, when control characters are echoed with a
 *	prefixed "^", the pair is treated atomically and thus not separated.
 *
 *	Locking: callers must hold output_lock
 */

static size_t __process_echoes(struct tty_struct *tty)
{
	struct n_tty_data *ldata = tty->disc_data;
	int	space, old_space;
	size_t tail;
	unsigned char c;

	old_space = space = tty_write_room(tty);

	tail = ldata->echo_tail;
	while (ldata->echo_commit != tail) {
		c = echo_buf(ldata, tail);
		if (c == ECHO_OP_START) {
			unsigned char op;
			int no_space_left = 0;

			/*
			 * If the buffer byte is the start of a multi-byte
			 * operation, get the next byte, which is either the
			 * op code or a control character value.
			 */
			op = echo_buf(ldata, tail + 1);

			switch (op) {
				unsigned int num_chars, num_bs;

			case ECHO_OP_ERASE_TAB:
				num_chars = echo_buf(ldata, tail + 2);

				/*
				 * Determine how many columns to go back
				 * in order to erase the tab.
				 * This depends on the number of columns
				 * used by other characters within the tab
				 * area.  If this (modulo 8) count is from
				 * the start of input rather than from a
				 * previous tab, we offset by canon column.
				 * Otherwise, tab spacing is normal.
				 */
				if (!(num_chars & 0x80))
					num_chars += ldata->canon_column;
				num_bs = 8 - (num_chars & 7);

				if (num_bs > space) {
					no_space_left = 1;
					break;
				}
				space -= num_bs;
				while (num_bs--) {
					tty_put_char(tty, '\b');
					if (ldata->column > 0)
						ldata->column--;
				}
				tail += 3;
				break;

			case ECHO_OP_SET_CANON_COL:
				ldata->canon_column = ldata->column;
				tail += 2;
				break;

			case ECHO_OP_MOVE_BACK_COL:
				if (ldata->column > 0)
					ldata->column--;
				tail += 2;
				break;

			case ECHO_OP_START:
				/* This is an escaped echo op start code */
				if (!space) {
					no_space_left = 1;
					break;
				}
				tty_put_char(tty, ECHO_OP_START);
				ldata->column++;
				space--;
				tail += 2;
				break;

			default:
				/*
				 * If the op is not a special byte code,
				 * it is a ctrl char tagged to be echoed
				 * as "^X" (where X is the letter
				 * representing the control char).
				 * Note that we must ensure there is
				 * enough space for the whole ctrl pair.
				 *
				 */
				if (space < 2) {
					no_space_left = 1;
					break;
				}
				tty_put_char(tty, '^');
				tty_put_char(tty, op ^ 0100);
				ldata->column += 2;
				space -= 2;
				tail += 2;
			}

			if (no_space_left)
				break;
		} else {
			if (O_OPOST(tty)) {
				int retval = do_output_char(c, tty, space);
				if (retval < 0)
					break;
				space -= retval;
			} else {
				if (!space)
					break;
				tty_put_char(tty, c);
				space -= 1;
			}
			tail += 1;
		}
	}

	/* If the echo buffer is nearly full (so that the possibility exists
	 * of echo overrun before the next commit), then discard enough
	 * data at the tail to prevent a subsequent overrun */
	while (ldata->echo_commit - tail >= ECHO_DISCARD_WATERMARK) {
		if (echo_buf(ldata, tail) == ECHO_OP_START) {
			if (echo_buf(ldata, tail + 1) == ECHO_OP_ERASE_TAB)
				tail += 3;
			else
				tail += 2;
		} else
			tail++;
	}

	ldata->echo_tail = tail;
	return old_space - space;
}

static void commit_echoes(struct tty_struct *tty)
{
	struct n_tty_data *ldata = tty->disc_data;
	size_t nr, old, echoed;
	size_t head;

	head = ldata->echo_head;
	ldata->echo_mark = head;
	old = ldata->echo_commit - ldata->echo_tail;

	/* Process committed echoes if the accumulated # of bytes
	 * is over the threshold (and try again each time another
	 * block is accumulated) */
	nr = head - ldata->echo_tail;
	if (nr < ECHO_COMMIT_WATERMARK || (nr % ECHO_BLOCK > old % ECHO_BLOCK))
		return;

	mutex_lock(&ldata->output_lock);
	ldata->echo_commit = head;
	echoed = __process_echoes(tty);
	mutex_unlock(&ldata->output_lock);

	if (echoed && tty->ops->flush_chars)
		tty->ops->flush_chars(tty);
}

static void process_echoes(struct tty_struct *tty)
{
	struct n_tty_data *ldata = tty->disc_data;
	size_t echoed;

	if (ldata->echo_mark == ldata->echo_tail)
		return;

	mutex_lock(&ldata->output_lock);
	ldata->echo_commit = ldata->echo_mark;
	echoed = __process_echoes(tty);
	mutex_unlock(&ldata->output_lock);

	if (echoed && tty->ops->flush_chars)
		tty->ops->flush_chars(tty);
}

/* NB: echo_mark and echo_head should be equivalent here */
static void flush_echoes(struct tty_struct *tty)
{
	struct n_tty_data *ldata = tty->disc_data;

	if ((!L_ECHO(tty) && !L_ECHONL(tty)) ||
	    ldata->echo_commit == ldata->echo_head)
		return;

	mutex_lock(&ldata->output_lock);
	ldata->echo_commit = ldata->echo_head;
	__process_echoes(tty);
	mutex_unlock(&ldata->output_lock);
}

/**
 *	add_echo_byte	-	add a byte to the echo buffer
 *	@c: unicode byte to echo
 *	@ldata: n_tty data
 *
 *	Add a character or operation byte to the echo buffer.
 */

static inline void add_echo_byte(unsigned char c, struct n_tty_data *ldata)
{
	*echo_buf_addr(ldata, ldata->echo_head++) = c;
}

/**
 *	echo_move_back_col	-	add operation to move back a column
 *	@ldata: n_tty data
 *
 *	Add an operation to the echo buffer to move back one column.
 */

static void echo_move_back_col(struct n_tty_data *ldata)
{
	add_echo_byte(ECHO_OP_START, ldata);
	add_echo_byte(ECHO_OP_MOVE_BACK_COL, ldata);
}

/**
 *	echo_set_canon_col	-	add operation to set the canon column
 *	@ldata: n_tty data
 *
 *	Add an operation to the echo buffer to set the canon column
 *	to the current column.
 */

static void echo_set_canon_col(struct n_tty_data *ldata)
{
	add_echo_byte(ECHO_OP_START, ldata);
	add_echo_byte(ECHO_OP_SET_CANON_COL, ldata);
}

/**
 *	echo_erase_tab	-	add operation to erase a tab
 *	@num_chars: number of character columns already used
 *	@after_tab: true if num_chars starts after a previous tab
 *	@ldata: n_tty data
 *
 *	Add an operation to the echo buffer to erase a tab.
 *
 *	Called by the eraser function, which knows how many character
 *	columns have been used since either a previous tab or the start
 *	of input.  This information will be used later, along with
 *	canon column (if applicable), to go back the correct number
 *	of columns.
 */

static void echo_erase_tab(unsigned int num_chars, int after_tab,
			   struct n_tty_data *ldata)
{
	add_echo_byte(ECHO_OP_START, ldata);
	add_echo_byte(ECHO_OP_ERASE_TAB, ldata);

	/* We only need to know this modulo 8 (tab spacing) */
	num_chars &= 7;

	/* Set the high bit as a flag if num_chars is after a previous tab */
	if (after_tab)
		num_chars |= 0x80;

	add_echo_byte(num_chars, ldata);
}

/**
 *	echo_char_raw	-	echo a character raw
 *	@c: unicode byte to echo
 *	@tty: terminal device
 *
 *	Echo user input back onto the screen. This must be called only when
 *	L_ECHO(tty) is true. Called from the driver receive_buf path.
 *
 *	This variant does not treat control characters specially.
 */

static void echo_char_raw(unsigned char c, struct n_tty_data *ldata)
{
	if (c == ECHO_OP_START) {
		add_echo_byte(ECHO_OP_START, ldata);
		add_echo_byte(ECHO_OP_START, ldata);
	} else {
		add_echo_byte(c, ldata);
	}
}

/**
 *	echo_char	-	echo a character
 *	@c: unicode byte to echo
 *	@tty: terminal device
 *
 *	Echo user input back onto the screen. This must be called only when
 *	L_ECHO(tty) is true. Called from the driver receive_buf path.
 *
 *	This variant tags control characters to be echoed as "^X"
 *	(where X is the letter representing the control char).
 */

static void echo_char(unsigned char c, struct tty_struct *tty)
{
	struct n_tty_data *ldata = tty->disc_data;

	if (c == ECHO_OP_START) {
		add_echo_byte(ECHO_OP_START, ldata);
		add_echo_byte(ECHO_OP_START, ldata);
	} else {
		if (L_ECHOCTL(tty) && iscntrl(c) && c != '\t')
			add_echo_byte(ECHO_OP_START, ldata);
		add_echo_byte(c, ldata);
	}
}

/**
 *	finish_erasing		-	complete erase
 *	@ldata: n_tty data
 */

static inline void finish_erasing(struct n_tty_data *ldata)
{
	if (ldata->erasing) {
		echo_char_raw('/', ldata);
		ldata->erasing = 0;
	}
}

/**
 *	eraser		-	handle erase function
 *	@c: character input
 *	@tty: terminal device
 *
 *	Perform erase and necessary output when an erase character is
 *	present in the stream from the driver layer. Handles the complexities
 *	of UTF-8 multibyte symbols.
 *
 *	n_tty_receive_buf()/producer path:
 *		caller holds non-exclusive termios_rwsem
 *		modifies read_head
 *
 *	Modifying the read_head is not considered a publish in this context
 *	because canonical mode is active -- only canon_head publishes
 */

static void eraser(unsigned char c, struct tty_struct *tty)
{
	struct n_tty_data *ldata = tty->disc_data;
	enum { ERASE, WERASE, KILL } kill_type;
	size_t head;
	size_t cnt;
	int seen_alnums;

	if (ldata->read_head == ldata->canon_head) {
		/* process_output('\a', tty); */ /* what do you think? */
		return;
	}
	if (c == ERASE_CHAR(tty))
		kill_type = ERASE;
	else if (c == WERASE_CHAR(tty))
		kill_type = WERASE;
	else {
		if (!L_ECHO(tty)) {
			ldata->read_head = ldata->canon_head;
			return;
		}
		if (!L_ECHOK(tty) || !L_ECHOKE(tty) || !L_ECHOE(tty)) {
			ldata->read_head = ldata->canon_head;
			finish_erasing(ldata);
			echo_char(KILL_CHAR(tty), tty);
			/* Add a newline if ECHOK is on and ECHOKE is off. */
			if (L_ECHOK(tty))
				echo_char_raw('\n', ldata);
			return;
		}
		kill_type = KILL;
	}

	seen_alnums = 0;
	while (ldata->read_head != ldata->canon_head) {
		head = ldata->read_head;

		/* erase a single possibly multibyte character */
		do {
			head--;
			c = read_buf(ldata, head);
		} while (is_continuation(c, tty) && head != ldata->canon_head);

		/* do not partially erase */
		if (is_continuation(c, tty))
			break;

		if (kill_type == WERASE) {
			/* Equivalent to BSD's ALTWERASE. */
			if (isalnum(c) || c == '_')
				seen_alnums++;
			else if (seen_alnums)
				break;
		}
		cnt = ldata->read_head - head;
		ldata->read_head = head;
		if (L_ECHO(tty)) {
			if (L_ECHOPRT(tty)) {
				if (!ldata->erasing) {
					echo_char_raw('\\', ldata);
					ldata->erasing = 1;
				}
				/* if cnt > 1, output a multi-byte character */
				echo_char(c, tty);
				while (--cnt > 0) {
					head++;
					echo_char_raw(read_buf(ldata, head), ldata);
					echo_move_back_col(ldata);
				}
			} else if (kill_type == ERASE && !L_ECHOE(tty)) {
				echo_char(ERASE_CHAR(tty), tty);
			} else if (c == '\t') {
				unsigned int num_chars = 0;
				int after_tab = 0;
				size_t tail = ldata->read_head;

				/*
				 * Count the columns used for characters
				 * since the start of input or after a
				 * previous tab.
				 * This info is used to go back the correct
				 * number of columns.
				 */
				while (tail != ldata->canon_head) {
					tail--;
					c = read_buf(ldata, tail);
					if (c == '\t') {
						after_tab = 1;
						break;
					} else if (iscntrl(c)) {
						if (L_ECHOCTL(tty))
							num_chars += 2;
					} else if (!is_continuation(c, tty)) {
						num_chars++;
					}
				}
				echo_erase_tab(num_chars, after_tab, ldata);
			} else {
				if (iscntrl(c) && L_ECHOCTL(tty)) {
					echo_char_raw('\b', ldata);
					echo_char_raw(' ', ldata);
					echo_char_raw('\b', ldata);
				}
				if (!iscntrl(c) || L_ECHOCTL(tty)) {
					echo_char_raw('\b', ldata);
					echo_char_raw(' ', ldata);
					echo_char_raw('\b', ldata);
				}
			}
		}
		if (kill_type == ERASE)
			break;
	}
	if (ldata->read_head == ldata->canon_head && L_ECHO(tty))
		finish_erasing(ldata);
}

/**
 *	isig		-	handle the ISIG optio
 *	@sig: signal
 *	@tty: terminal
 *
 *	Called when a signal is being sent due to terminal input.
 *	Called from the driver receive_buf path so serialized.
 *
 *	Locking: ctrl_lock
 */

static void isig(int sig, struct tty_struct *tty)
{
	struct pid *tty_pgrp = tty_get_pgrp(tty);
	if (tty_pgrp) {
		kill_pgrp(tty_pgrp, sig, 1);
		put_pid(tty_pgrp);
	}
}

/**
 *	n_tty_receive_break	-	handle break
 *	@tty: terminal
 *
 *	An RS232 break event has been hit in the incoming bitstream. This
 *	can cause a variety of events depending upon the termios settings.
 *
 *	n_tty_receive_buf()/producer path:
 *		caller holds non-exclusive termios_rwsem
 *		publishes read_head via put_tty_queue()
 *
 *	Note: may get exclusive termios_rwsem if flushing input buffer
 */

static void n_tty_receive_break(struct tty_struct *tty)
{
	struct n_tty_data *ldata = tty->disc_data;

	if (I_IGNBRK(tty))
		return;
	if (I_BRKINT(tty)) {
		isig(SIGINT, tty);
		if (!L_NOFLSH(tty)) {
			/* flushing needs exclusive termios_rwsem */
			up_read(&tty->termios_rwsem);
			n_tty_flush_buffer(tty);
			tty_driver_flush_buffer(tty);
			down_read(&tty->termios_rwsem);
		}
		return;
	}
	if (I_PARMRK(tty)) {
		put_tty_queue('\377', ldata);
		put_tty_queue('\0', ldata);
	}
	put_tty_queue('\0', ldata);
	if (waitqueue_active(&tty->read_wait))
		wake_up_interruptible(&tty->read_wait);
}

/**
 *	n_tty_receive_overrun	-	handle overrun reporting
 *	@tty: terminal
 *
 *	Data arrived faster than we could process it. While the tty
 *	driver has flagged this the bits that were missed are gone
 *	forever.
 *
 *	Called from the receive_buf path so single threaded. Does not
 *	need locking as num_overrun and overrun_time are function
 *	private.
 */

static void n_tty_receive_overrun(struct tty_struct *tty)
{
	struct n_tty_data *ldata = tty->disc_data;
	char buf[64];

	ldata->num_overrun++;
	if (time_after(jiffies, ldata->overrun_time + HZ) ||
			time_after(ldata->overrun_time, jiffies)) {
		printk(KERN_WARNING "%s: %d input overrun(s)\n",
			tty_name(tty, buf),
			ldata->num_overrun);
		ldata->overrun_time = jiffies;
		ldata->num_overrun = 0;
	}
}

/**
 *	n_tty_receive_parity_error	-	error notifier
 *	@tty: terminal device
 *	@c: character
 *
 *	Process a parity error and queue the right data to indicate
 *	the error case if necessary.
 *
 *	n_tty_receive_buf()/producer path:
 *		caller holds non-exclusive termios_rwsem
 *		publishes read_head via put_tty_queue()
 */
static void n_tty_receive_parity_error(struct tty_struct *tty, unsigned char c)
{
	struct n_tty_data *ldata = tty->disc_data;

	if (I_IGNPAR(tty))
		return;
	if (I_PARMRK(tty)) {
		put_tty_queue('\377', ldata);
		put_tty_queue('\0', ldata);
		put_tty_queue(c, ldata);
	} else	if (I_INPCK(tty))
		put_tty_queue('\0', ldata);
	else
		put_tty_queue(c, ldata);
	if (waitqueue_active(&tty->read_wait))
		wake_up_interruptible(&tty->read_wait);
}

static void
n_tty_receive_signal_char(struct tty_struct *tty, int signal, unsigned char c)
{
	if (!L_NOFLSH(tty)) {
		/* flushing needs exclusive termios_rwsem */
		up_read(&tty->termios_rwsem);
		n_tty_flush_buffer(tty);
		tty_driver_flush_buffer(tty);
		down_read(&tty->termios_rwsem);
	}
	if (I_IXON(tty))
		start_tty(tty);
	if (L_ECHO(tty)) {
		echo_char(c, tty);
		commit_echoes(tty);
	} else
		process_echoes(tty);
	isig(signal, tty);
	return;
}

/**
 *	n_tty_receive_char	-	perform processing
 *	@tty: terminal device
 *	@c: character
 *
 *	Process an individual character of input received from the driver.
 *	This is serialized with respect to itself by the rules for the
 *	driver above.
 *
 *	n_tty_receive_buf()/producer path:
 *		caller holds non-exclusive termios_rwsem
 *		publishes canon_head if canonical mode is active
 *		otherwise, publishes read_head via put_tty_queue()
 *
 *	Returns 1 if LNEXT was received, else returns 0
 */

static int
n_tty_receive_char_special(struct tty_struct *tty, unsigned char c)
{
	struct n_tty_data *ldata = tty->disc_data;

	if (I_IXON(tty)) {
		if (c == START_CHAR(tty)) {
			start_tty(tty);
			process_echoes(tty);
			return 0;
		}
		if (c == STOP_CHAR(tty)) {
			stop_tty(tty);
			return 0;
		}
	}

	if (L_ISIG(tty)) {
		if (c == INTR_CHAR(tty)) {
			n_tty_receive_signal_char(tty, SIGINT, c);
			return 0;
		} else if (c == QUIT_CHAR(tty)) {
			n_tty_receive_signal_char(tty, SIGQUIT, c);
			return 0;
		} else if (c == SUSP_CHAR(tty)) {
			n_tty_receive_signal_char(tty, SIGTSTP, c);
			return 0;
		}
	}

	if (tty->stopped && !tty->flow_stopped && I_IXON(tty) && I_IXANY(tty)) {
		start_tty(tty);
		process_echoes(tty);
	}

	if (c == '\r') {
		if (I_IGNCR(tty))
			return 0;
		if (I_ICRNL(tty))
			c = '\n';
	} else if (c == '\n' && I_INLCR(tty))
		c = '\r';

	if (ldata->icanon) {
		if (c == ERASE_CHAR(tty) || c == KILL_CHAR(tty) ||
		    (c == WERASE_CHAR(tty) && L_IEXTEN(tty))) {
			eraser(c, tty);
			commit_echoes(tty);
			return 0;
		}
		if (c == LNEXT_CHAR(tty) && L_IEXTEN(tty)) {
			ldata->lnext = 1;
			if (L_ECHO(tty)) {
				finish_erasing(ldata);
				if (L_ECHOCTL(tty)) {
					echo_char_raw('^', ldata);
					echo_char_raw('\b', ldata);
					commit_echoes(tty);
				}
			}
			return 1;
		}
		if (c == REPRINT_CHAR(tty) && L_ECHO(tty) && L_IEXTEN(tty)) {
			size_t tail = ldata->canon_head;

			finish_erasing(ldata);
			echo_char(c, tty);
			echo_char_raw('\n', ldata);
			while (tail != ldata->read_head) {
				echo_char(read_buf(ldata, tail), tty);
				tail++;
			}
			commit_echoes(tty);
			return 0;
		}
		if (c == '\n') {
			if (L_ECHO(tty) || L_ECHONL(tty)) {
				echo_char_raw('\n', ldata);
				commit_echoes(tty);
			}
			goto handle_newline;
		}
		if (c == EOF_CHAR(tty)) {
			c = __DISABLED_CHAR;
			goto handle_newline;
		}
		if ((c == EOL_CHAR(tty)) ||
		    (c == EOL2_CHAR(tty) && L_IEXTEN(tty))) {
			/*
			 * XXX are EOL_CHAR and EOL2_CHAR echoed?!?
			 */
			if (L_ECHO(tty)) {
				/* Record the column of first canon char. */
				if (ldata->canon_head == ldata->read_head)
					echo_set_canon_col(ldata);
				echo_char(c, tty);
				commit_echoes(tty);
			}
			/*
			 * XXX does PARMRK doubling happen for
			 * EOL_CHAR and EOL2_CHAR?
			 */
			if (c == (unsigned char) '\377' && I_PARMRK(tty))
				put_tty_queue(c, ldata);

handle_newline:
			set_bit(ldata->read_head & (N_TTY_BUF_SIZE - 1), ldata->read_flags);
			put_tty_queue(c, ldata);
			ldata->canon_head = ldata->read_head;
			kill_fasync(&tty->fasync, SIGIO, POLL_IN);
			if (waitqueue_active(&tty->read_wait))
				wake_up_interruptible(&tty->read_wait);
			return 0;
		}
	}

	if (L_ECHO(tty)) {
		finish_erasing(ldata);
		if (c == '\n')
			echo_char_raw('\n', ldata);
		else {
			/* Record the column of first canon char. */
			if (ldata->canon_head == ldata->read_head)
				echo_set_canon_col(ldata);
			echo_char(c, tty);
		}
		commit_echoes(tty);
	}

	/* PARMRK doubling check */
	if (c == (unsigned char) '\377' && I_PARMRK(tty))
		put_tty_queue(c, ldata);

	put_tty_queue(c, ldata);
	return 0;
}

static inline void
n_tty_receive_char_inline(struct tty_struct *tty, unsigned char c)
{
	struct n_tty_data *ldata = tty->disc_data;

	if (tty->stopped && !tty->flow_stopped && I_IXON(tty) && I_IXANY(tty)) {
		start_tty(tty);
		process_echoes(tty);
	}
	if (L_ECHO(tty)) {
		finish_erasing(ldata);
		/* Record the column of first canon char. */
		if (ldata->canon_head == ldata->read_head)
			echo_set_canon_col(ldata);
		echo_char(c, tty);
		commit_echoes(tty);
	}
	/* PARMRK doubling check */
	if (c == (unsigned char) '\377' && I_PARMRK(tty))
		put_tty_queue(c, ldata);
	put_tty_queue(c, ldata);
}

static void n_tty_receive_char(struct tty_struct *tty, unsigned char c)
{
	n_tty_receive_char_inline(tty, c);
}

static inline void
n_tty_receive_char_fast(struct tty_struct *tty, unsigned char c)
{
	struct n_tty_data *ldata = tty->disc_data;

	if (tty->stopped && !tty->flow_stopped && I_IXON(tty) && I_IXANY(tty)) {
		start_tty(tty);
		process_echoes(tty);
	}
	if (L_ECHO(tty)) {
		finish_erasing(ldata);
		/* Record the column of first canon char. */
		if (ldata->canon_head == ldata->read_head)
			echo_set_canon_col(ldata);
		echo_char(c, tty);
		commit_echoes(tty);
	}
	put_tty_queue(c, ldata);
}

static void n_tty_receive_char_closing(struct tty_struct *tty, unsigned char c)
{
	if (I_ISTRIP(tty))
		c &= 0x7f;
	if (I_IUCLC(tty) && L_IEXTEN(tty))
		c = tolower(c);

	if (I_IXON(tty)) {
		if (c == STOP_CHAR(tty))
			stop_tty(tty);
		else if (c == START_CHAR(tty) ||
			 (tty->stopped && !tty->flow_stopped && I_IXANY(tty) &&
			  c != INTR_CHAR(tty) && c != QUIT_CHAR(tty) &&
			  c != SUSP_CHAR(tty))) {
			start_tty(tty);
			process_echoes(tty);
		}
	}
}

static void
n_tty_receive_char_flagged(struct tty_struct *tty, unsigned char c, char flag)
{
	char buf[64];

	switch (flag) {
	case TTY_BREAK:
		n_tty_receive_break(tty);
		break;
	case TTY_PARITY:
	case TTY_FRAME:
		n_tty_receive_parity_error(tty, c);
		break;
	case TTY_OVERRUN:
		n_tty_receive_overrun(tty);
		break;
	default:
		printk(KERN_ERR "%s: unknown flag %d\n",
		       tty_name(tty, buf), flag);
		break;
	}
}

static void
n_tty_receive_char_lnext(struct tty_struct *tty, unsigned char c, char flag)
{
	struct n_tty_data *ldata = tty->disc_data;

	ldata->lnext = 0;
	if (likely(flag == TTY_NORMAL)) {
		if (I_ISTRIP(tty))
			c &= 0x7f;
		if (I_IUCLC(tty) && L_IEXTEN(tty))
			c = tolower(c);
		n_tty_receive_char(tty, c);
	} else
		n_tty_receive_char_flagged(tty, c, flag);
}

/**
 *	n_tty_receive_buf	-	data receive
 *	@tty: terminal device
 *	@cp: buffer
 *	@fp: flag buffer
 *	@count: characters
 *
 *	Called by the terminal driver when a block of characters has
 *	been received. This function must be called from soft contexts
 *	not from interrupt context. The driver is responsible for making
 *	calls one at a time and in order (or using flush_to_ldisc)
 *
 *	n_tty_receive_buf()/producer path:
 *		claims non-exclusive termios_rwsem
 *		publishes read_head and canon_head
 */

static void
n_tty_receive_buf_real_raw(struct tty_struct *tty, const unsigned char *cp,
			   char *fp, int count)
{
	struct n_tty_data *ldata = tty->disc_data;
	size_t n, head;

	head = ldata->read_head & (N_TTY_BUF_SIZE - 1);
	n = N_TTY_BUF_SIZE - max(read_cnt(ldata), head);
	n = min_t(size_t, count, n);
	memcpy(read_buf_addr(ldata, head), cp, n);
	ldata->read_head += n;
	cp += n;
	count -= n;

	head = ldata->read_head & (N_TTY_BUF_SIZE - 1);
	n = N_TTY_BUF_SIZE - max(read_cnt(ldata), head);
	n = min_t(size_t, count, n);
	memcpy(read_buf_addr(ldata, head), cp, n);
	ldata->read_head += n;
}

static void
n_tty_receive_buf_raw(struct tty_struct *tty, const unsigned char *cp,
		      char *fp, int count)
{
	struct n_tty_data *ldata = tty->disc_data;
	char flag = TTY_NORMAL;

	while (count--) {
		if (fp)
			flag = *fp++;
		if (likely(flag == TTY_NORMAL))
			put_tty_queue(*cp++, ldata);
		else
			n_tty_receive_char_flagged(tty, *cp++, flag);
	}
}

static void
n_tty_receive_buf_closing(struct tty_struct *tty, const unsigned char *cp,
			  char *fp, int count)
{
	char flag = TTY_NORMAL;

	while (count--) {
		if (fp)
			flag = *fp++;
		if (likely(flag == TTY_NORMAL))
			n_tty_receive_char_closing(tty, *cp++);
		else
			n_tty_receive_char_flagged(tty, *cp++, flag);
	}
}

static void
n_tty_receive_buf_standard(struct tty_struct *tty, const unsigned char *cp,
			  char *fp, int count)
{
	struct n_tty_data *ldata = tty->disc_data;
	char flag = TTY_NORMAL;

	while (count--) {
		if (fp)
			flag = *fp++;
		if (likely(flag == TTY_NORMAL)) {
			unsigned char c = *cp++;

			if (I_ISTRIP(tty))
				c &= 0x7f;
			if (I_IUCLC(tty) && L_IEXTEN(tty))
				c = tolower(c);
			if (L_EXTPROC(tty)) {
				put_tty_queue(c, ldata);
				continue;
			}
			if (!test_bit(c, ldata->char_map))
				n_tty_receive_char_inline(tty, c);
			else if (n_tty_receive_char_special(tty, c) && count) {
				if (fp)
					flag = *fp++;
				n_tty_receive_char_lnext(tty, *cp++, flag);
				count--;
			}
		} else
			n_tty_receive_char_flagged(tty, *cp++, flag);
	}
}

static void
n_tty_receive_buf_fast(struct tty_struct *tty, const unsigned char *cp,
		       char *fp, int count)
{
	struct n_tty_data *ldata = tty->disc_data;
	char flag = TTY_NORMAL;

	while (count--) {
		if (fp)
			flag = *fp++;
		if (likely(flag == TTY_NORMAL)) {
			unsigned char c = *cp++;

			if (!test_bit(c, ldata->char_map))
				n_tty_receive_char_fast(tty, c);
			else if (n_tty_receive_char_special(tty, c) && count) {
				if (fp)
					flag = *fp++;
				n_tty_receive_char_lnext(tty, *cp++, flag);
				count--;
			}
		} else
			n_tty_receive_char_flagged(tty, *cp++, flag);
	}
}

static void __receive_buf(struct tty_struct *tty, const unsigned char *cp,
			  char *fp, int count)
{
	struct n_tty_data *ldata = tty->disc_data;
	bool preops = I_ISTRIP(tty) || (I_IUCLC(tty) && L_IEXTEN(tty));

	if (ldata->real_raw)
		n_tty_receive_buf_real_raw(tty, cp, fp, count);
	else if (ldata->raw || (L_EXTPROC(tty) && !preops))
		n_tty_receive_buf_raw(tty, cp, fp, count);
	else if (tty->closing && !L_EXTPROC(tty))
		n_tty_receive_buf_closing(tty, cp, fp, count);
	else {
		if (ldata->lnext) {
			char flag = TTY_NORMAL;

			if (fp)
				flag = *fp++;
			n_tty_receive_char_lnext(tty, *cp++, flag);
			count--;
		}

		if (!preops && !I_PARMRK(tty))
			n_tty_receive_buf_fast(tty, cp, fp, count);
		else
			n_tty_receive_buf_standard(tty, cp, fp, count);

		flush_echoes(tty);
		if (tty->ops->flush_chars)
			tty->ops->flush_chars(tty);
	}

	if ((!ldata->icanon && (read_cnt(ldata) >= ldata->minimum_to_wake)) ||
		L_EXTPROC(tty)) {
		kill_fasync(&tty->fasync, SIGIO, POLL_IN);
		if (waitqueue_active(&tty->read_wait))
			wake_up_interruptible(&tty->read_wait);
	}
}

static int
n_tty_receive_buf_common(struct tty_struct *tty, const unsigned char *cp,
			 char *fp, int count, int flow)
{
	struct n_tty_data *ldata = tty->disc_data;
	int room, n, rcvd = 0;

	down_read(&tty->termios_rwsem);

	while (1) {
		room = receive_room(tty);
		n = min(count, room);
		if (!n) {
			if (flow && !room)
				ldata->no_room = 1;
			break;
		}
		__receive_buf(tty, cp, fp, n);
		cp += n;
		if (fp)
			fp += n;
		count -= n;
		rcvd += n;
	}

	tty->receive_room = room;
	n_tty_check_throttle(tty);
	up_read(&tty->termios_rwsem);

	return rcvd;
}

static void n_tty_receive_buf(struct tty_struct *tty, const unsigned char *cp,
			      char *fp, int count)
{
	n_tty_receive_buf_common(tty, cp, fp, count, 0);
}

static int n_tty_receive_buf2(struct tty_struct *tty, const unsigned char *cp,
			      char *fp, int count)
{
	return n_tty_receive_buf_common(tty, cp, fp, count, 1);
}

int is_ignored(int sig)
{
	return (sigismember(&current->blocked, sig) ||
		current->sighand->action[sig-1].sa.sa_handler == SIG_IGN);
}

/**
 *	n_tty_set_termios	-	termios data changed
 *	@tty: terminal
 *	@old: previous data
 *
 *	Called by the tty layer when the user changes termios flags so
 *	that the line discipline can plan ahead. This function cannot sleep
 *	and is protected from re-entry by the tty layer. The user is
 *	guaranteed that this function will not be re-entered or in progress
 *	when the ldisc is closed.
 *
 *	Locking: Caller holds tty->termios_rwsem
 */

static void n_tty_set_termios(struct tty_struct *tty, struct ktermios *old)
{
	struct n_tty_data *ldata = tty->disc_data;

	if (!old || (old->c_lflag ^ tty->termios.c_lflag) & ICANON) {
		bitmap_zero(ldata->read_flags, N_TTY_BUF_SIZE);
		ldata->line_start = ldata->read_tail;
		if (!L_ICANON(tty) || !read_cnt(ldata)) {
			ldata->canon_head = ldata->read_tail;
			ldata->push = 0;
		} else {
			set_bit((ldata->read_head - 1) & (N_TTY_BUF_SIZE - 1),
				ldata->read_flags);
			ldata->canon_head = ldata->read_head;
			ldata->push = 1;
		}
		ldata->erasing = 0;
		ldata->lnext = 0;
	}

	ldata->icanon = (L_ICANON(tty) != 0);

	if (I_ISTRIP(tty) || I_IUCLC(tty) || I_IGNCR(tty) ||
	    I_ICRNL(tty) || I_INLCR(tty) || L_ICANON(tty) ||
	    I_IXON(tty) || L_ISIG(tty) || L_ECHO(tty) ||
	    I_PARMRK(tty)) {
		bitmap_zero(ldata->char_map, 256);

		if (I_IGNCR(tty) || I_ICRNL(tty))
			set_bit('\r', ldata->char_map);
		if (I_INLCR(tty))
			set_bit('\n', ldata->char_map);

		if (L_ICANON(tty)) {
			set_bit(ERASE_CHAR(tty), ldata->char_map);
			set_bit(KILL_CHAR(tty), ldata->char_map);
			set_bit(EOF_CHAR(tty), ldata->char_map);
			set_bit('\n', ldata->char_map);
			set_bit(EOL_CHAR(tty), ldata->char_map);
			if (L_IEXTEN(tty)) {
				set_bit(WERASE_CHAR(tty), ldata->char_map);
				set_bit(LNEXT_CHAR(tty), ldata->char_map);
				set_bit(EOL2_CHAR(tty), ldata->char_map);
				if (L_ECHO(tty))
					set_bit(REPRINT_CHAR(tty),
						ldata->char_map);
			}
		}
		if (I_IXON(tty)) {
			set_bit(START_CHAR(tty), ldata->char_map);
			set_bit(STOP_CHAR(tty), ldata->char_map);
		}
		if (L_ISIG(tty)) {
			set_bit(INTR_CHAR(tty), ldata->char_map);
			set_bit(QUIT_CHAR(tty), ldata->char_map);
			set_bit(SUSP_CHAR(tty), ldata->char_map);
		}
		clear_bit(__DISABLED_CHAR, ldata->char_map);
		ldata->raw = 0;
		ldata->real_raw = 0;
	} else {
		ldata->raw = 1;
		if ((I_IGNBRK(tty) || (!I_BRKINT(tty) && !I_PARMRK(tty))) &&
		    (I_IGNPAR(tty) || !I_INPCK(tty)) &&
		    (tty->driver->flags & TTY_DRIVER_REAL_RAW))
			ldata->real_raw = 1;
		else
			ldata->real_raw = 0;
	}
	n_tty_set_room(tty);
	/*
	 * Fix tty hang when I_IXON(tty) is cleared, but the tty
	 * been stopped by STOP_CHAR(tty) before it.
	 */
	if (!I_IXON(tty) && old && (old->c_iflag & IXON) && !tty->flow_stopped) {
		start_tty(tty);
		process_echoes(tty);
	}

	/* The termios change make the tty ready for I/O */
	if (waitqueue_active(&tty->write_wait))
		wake_up_interruptible(&tty->write_wait);
	if (waitqueue_active(&tty->read_wait))
		wake_up_interruptible(&tty->read_wait);
}

/**
 *	n_tty_close		-	close the ldisc for this tty
 *	@tty: device
 *
 *	Called from the terminal layer when this line discipline is
 *	being shut down, either because of a close or becsuse of a
 *	discipline change. The function will not be called while other
 *	ldisc methods are in progress.
 */

static void n_tty_close(struct tty_struct *tty)
{
	struct n_tty_data *ldata = tty->disc_data;

	if (tty->link)
		n_tty_packet_mode_flush(tty);

	vfree(ldata);
	tty->disc_data = NULL;
}

/**
 *	n_tty_open		-	open an ldisc
 *	@tty: terminal to open
 *
 *	Called when this line discipline is being attached to the
 *	terminal device. Can sleep. Called serialized so that no
 *	other events will occur in parallel. No further open will occur
 *	until a close.
 */

static int n_tty_open(struct tty_struct *tty)
{
	struct n_tty_data *ldata;

	/* Currently a malloc failure here can panic */
	ldata = vmalloc(sizeof(*ldata));
	if (!ldata)
		goto err;

	ldata->overrun_time = jiffies;
	mutex_init(&ldata->atomic_read_lock);
	mutex_init(&ldata->output_lock);

	tty->disc_data = ldata;
	reset_buffer_flags(tty->disc_data);
	ldata->column = 0;
	ldata->canon_column = 0;
	ldata->minimum_to_wake = 1;
	ldata->num_overrun = 0;
	ldata->no_room = 0;
	ldata->lnext = 0;
	tty->closing = 0;
	/* indicate buffer work may resume */
	clear_bit(TTY_LDISC_HALTED, &tty->flags);
	n_tty_set_termios(tty, NULL);
	tty_unthrottle(tty);

	return 0;
err:
	return -ENOMEM;
}

static inline int input_available_p(struct tty_struct *tty, int poll)
{
	struct n_tty_data *ldata = tty->disc_data;
<<<<<<< HEAD
	int amt = poll && !TIME_CHAR(tty) ? MIN_CHAR(tty) : 1;
=======
	int amt = poll && !TIME_CHAR(tty) && MIN_CHAR(tty) ? MIN_CHAR(tty) : 1;
>>>>>>> e3703f8c

	if (ldata->icanon && !L_EXTPROC(tty)) {
		if (ldata->canon_head != ldata->read_tail)
			return 1;
	} else if (read_cnt(ldata) >= amt)
		return 1;

	return 0;
}

/**
 *	copy_from_read_buf	-	copy read data directly
 *	@tty: terminal device
 *	@b: user data
 *	@nr: size of data
 *
 *	Helper function to speed up n_tty_read.  It is only called when
 *	ICANON is off; it copies characters straight from the tty queue to
 *	user space directly.  It can be profitably called twice; once to
 *	drain the space from the tail pointer to the (physical) end of the
 *	buffer, and once to drain the space from the (physical) beginning of
 *	the buffer to head pointer.
 *
 *	Called under the ldata->atomic_read_lock sem
 *
 *	n_tty_read()/consumer path:
 *		caller holds non-exclusive termios_rwsem
 *		read_tail published
 */

static int copy_from_read_buf(struct tty_struct *tty,
				      unsigned char __user **b,
				      size_t *nr)

{
	struct n_tty_data *ldata = tty->disc_data;
	int retval;
	size_t n;
	bool is_eof;
	size_t tail = ldata->read_tail & (N_TTY_BUF_SIZE - 1);

	retval = 0;
	n = min(read_cnt(ldata), N_TTY_BUF_SIZE - tail);
	n = min(*nr, n);
	if (n) {
		retval = copy_to_user(*b, read_buf_addr(ldata, tail), n);
		n -= retval;
		is_eof = n == 1 && read_buf(ldata, tail) == EOF_CHAR(tty);
		tty_audit_add_data(tty, read_buf_addr(ldata, tail), n,
				ldata->icanon);
		ldata->read_tail += n;
		/* Turn single EOF into zero-length read */
		if (L_EXTPROC(tty) && ldata->icanon && is_eof && !read_cnt(ldata))
			n = 0;
		*b += n;
		*nr -= n;
	}
	return retval;
}

/**
 *	canon_copy_from_read_buf	-	copy read data in canonical mode
 *	@tty: terminal device
 *	@b: user data
 *	@nr: size of data
 *
 *	Helper function for n_tty_read.  It is only called when ICANON is on;
 *	it copies one line of input up to and including the line-delimiting
 *	character into the user-space buffer.
 *
 *	NB: When termios is changed from non-canonical to canonical mode and
 *	the read buffer contains data, n_tty_set_termios() simulates an EOF
 *	push (as if C-d were input) _without_ the DISABLED_CHAR in the buffer.
 *	This causes data already processed as input to be immediately available
 *	as input although a newline has not been received.
 *
 *	Called under the atomic_read_lock mutex
 *
 *	n_tty_read()/consumer path:
 *		caller holds non-exclusive termios_rwsem
 *		read_tail published
 */

static int canon_copy_from_read_buf(struct tty_struct *tty,
				    unsigned char __user **b,
				    size_t *nr)
{
	struct n_tty_data *ldata = tty->disc_data;
	size_t n, size, more, c;
	size_t eol;
	size_t tail;
	int ret, found = 0;
	bool eof_push = 0;

	/* N.B. avoid overrun if nr == 0 */
	n = min(*nr, read_cnt(ldata));
	if (!n)
		return 0;

	tail = ldata->read_tail & (N_TTY_BUF_SIZE - 1);
	size = min_t(size_t, tail + n, N_TTY_BUF_SIZE);

	n_tty_trace("%s: nr:%zu tail:%zu n:%zu size:%zu\n",
		    __func__, *nr, tail, n, size);

	eol = find_next_bit(ldata->read_flags, size, tail);
	more = n - (size - tail);
	if (eol == N_TTY_BUF_SIZE && more) {
		/* scan wrapped without finding set bit */
		eol = find_next_bit(ldata->read_flags, more, 0);
		if (eol != more)
			found = 1;
	} else if (eol != size)
		found = 1;

	size = N_TTY_BUF_SIZE - tail;
	n = eol - tail;
	if (n > 4096)
		n += 4096;
	n += found;
	c = n;

	if (found && !ldata->push && read_buf(ldata, eol) == __DISABLED_CHAR) {
		n--;
		eof_push = !n && ldata->read_tail != ldata->line_start;
	}

	n_tty_trace("%s: eol:%zu found:%d n:%zu c:%zu size:%zu more:%zu\n",
		    __func__, eol, found, n, c, size, more);

	if (n > size) {
		ret = copy_to_user(*b, read_buf_addr(ldata, tail), size);
		if (ret)
			return -EFAULT;
		ret = copy_to_user(*b + size, ldata->read_buf, n - size);
	} else
		ret = copy_to_user(*b, read_buf_addr(ldata, tail), n);

	if (ret)
		return -EFAULT;
	*b += n;
	*nr -= n;

	if (found)
		clear_bit(eol, ldata->read_flags);
	smp_mb__after_clear_bit();
	ldata->read_tail += c;

	if (found) {
		if (!ldata->push)
			ldata->line_start = ldata->read_tail;
		else
			ldata->push = 0;
		tty_audit_push(tty);
	}
	return eof_push ? -EAGAIN : 0;
}

extern ssize_t redirected_tty_write(struct file *, const char __user *,
							size_t, loff_t *);

/**
 *	job_control		-	check job control
 *	@tty: tty
 *	@file: file handle
 *
 *	Perform job control management checks on this file/tty descriptor
 *	and if appropriate send any needed signals and return a negative
 *	error code if action should be taken.
 *
 *	Locking: redirected write test is safe
 *		 current->signal->tty check is safe
 *		 ctrl_lock to safely reference tty->pgrp
 */

static int job_control(struct tty_struct *tty, struct file *file)
{
	/* Job control check -- must be done at start and after
	   every sleep (POSIX.1 7.1.1.4). */
	/* NOTE: not yet done after every sleep pending a thorough
	   check of the logic of this change. -- jlc */
	/* don't stop on /dev/console */
	if (file->f_op->write == redirected_tty_write ||
	    current->signal->tty != tty)
		return 0;

	spin_lock_irq(&tty->ctrl_lock);
	if (!tty->pgrp)
		printk(KERN_ERR "n_tty_read: no tty->pgrp!\n");
	else if (task_pgrp(current) != tty->pgrp) {
		spin_unlock_irq(&tty->ctrl_lock);
		if (is_ignored(SIGTTIN) || is_current_pgrp_orphaned())
			return -EIO;
		kill_pgrp(task_pgrp(current), SIGTTIN, 1);
		set_thread_flag(TIF_SIGPENDING);
		return -ERESTARTSYS;
	}
	spin_unlock_irq(&tty->ctrl_lock);
	return 0;
}


/**
 *	n_tty_read		-	read function for tty
 *	@tty: tty device
 *	@file: file object
 *	@buf: userspace buffer pointer
 *	@nr: size of I/O
 *
 *	Perform reads for the line discipline. We are guaranteed that the
 *	line discipline will not be closed under us but we may get multiple
 *	parallel readers and must handle this ourselves. We may also get
 *	a hangup. Always called in user context, may sleep.
 *
 *	This code must be sure never to sleep through a hangup.
 *
 *	n_tty_read()/consumer path:
 *		claims non-exclusive termios_rwsem
 *		publishes read_tail
 */

static ssize_t n_tty_read(struct tty_struct *tty, struct file *file,
			 unsigned char __user *buf, size_t nr)
{
	struct n_tty_data *ldata = tty->disc_data;
	unsigned char __user *b = buf;
	DECLARE_WAITQUEUE(wait, current);
	int c;
	int minimum, time;
	ssize_t retval = 0;
	long timeout;
	unsigned long flags;
	int packet;

	c = job_control(tty, file);
	if (c < 0)
		return c;

	/*
	 *	Internal serialization of reads.
	 */
	if (file->f_flags & O_NONBLOCK) {
		if (!mutex_trylock(&ldata->atomic_read_lock))
			return -EAGAIN;
	} else {
		if (mutex_lock_interruptible(&ldata->atomic_read_lock))
			return -ERESTARTSYS;
	}

	down_read(&tty->termios_rwsem);

	minimum = time = 0;
	timeout = MAX_SCHEDULE_TIMEOUT;
	if (!ldata->icanon) {
		minimum = MIN_CHAR(tty);
		if (minimum) {
			time = (HZ / 10) * TIME_CHAR(tty);
			if (time)
				ldata->minimum_to_wake = 1;
			else if (!waitqueue_active(&tty->read_wait) ||
				 (ldata->minimum_to_wake > minimum))
				ldata->minimum_to_wake = minimum;
		} else {
			timeout = (HZ / 10) * TIME_CHAR(tty);
			ldata->minimum_to_wake = minimum = 1;
		}
	}

	packet = tty->packet;

	add_wait_queue(&tty->read_wait, &wait);
	while (nr) {
		/* First test for status change. */
		if (packet && tty->link->ctrl_status) {
			unsigned char cs;
			if (b != buf)
				break;
			spin_lock_irqsave(&tty->link->ctrl_lock, flags);
			cs = tty->link->ctrl_status;
			tty->link->ctrl_status = 0;
			spin_unlock_irqrestore(&tty->link->ctrl_lock, flags);
			if (tty_put_user(tty, cs, b++)) {
				retval = -EFAULT;
				b--;
				break;
			}
			nr--;
			break;
		}
		/* This statement must be first before checking for input
		   so that any interrupt will set the state back to
		   TASK_RUNNING. */
		set_current_state(TASK_INTERRUPTIBLE);

		if (((minimum - (b - buf)) < ldata->minimum_to_wake) &&
		    ((minimum - (b - buf)) >= 1))
			ldata->minimum_to_wake = (minimum - (b - buf));

		if (!input_available_p(tty, 0)) {
			if (test_bit(TTY_OTHER_CLOSED, &tty->flags)) {
				up_read(&tty->termios_rwsem);
				tty_flush_to_ldisc(tty);
				down_read(&tty->termios_rwsem);
				if (!input_available_p(tty, 0)) {
					retval = -EIO;
					break;
				}
			} else {
				if (tty_hung_up_p(file))
					break;
				if (!timeout)
					break;
				if (file->f_flags & O_NONBLOCK) {
					retval = -EAGAIN;
					break;
				}
				if (signal_pending(current)) {
					retval = -ERESTARTSYS;
					break;
				}
				n_tty_set_room(tty);
				up_read(&tty->termios_rwsem);

				timeout = schedule_timeout(timeout);

				down_read(&tty->termios_rwsem);
				continue;
			}
		}
		__set_current_state(TASK_RUNNING);

		/* Deal with packet mode. */
		if (packet && b == buf) {
			if (tty_put_user(tty, TIOCPKT_DATA, b++)) {
				retval = -EFAULT;
				b--;
				break;
			}
			nr--;
		}

		if (ldata->icanon && !L_EXTPROC(tty)) {
			retval = canon_copy_from_read_buf(tty, &b, &nr);
			if (retval == -EAGAIN) {
				retval = 0;
				continue;
			} else if (retval)
				break;
		} else {
			int uncopied;
			/* The copy function takes the read lock and handles
			   locking internally for this case */
			uncopied = copy_from_read_buf(tty, &b, &nr);
			uncopied += copy_from_read_buf(tty, &b, &nr);
			if (uncopied) {
				retval = -EFAULT;
				break;
			}
		}

		n_tty_check_unthrottle(tty);

		if (b - buf >= minimum)
			break;
		if (time)
			timeout = time;
	}
	n_tty_set_room(tty);
	up_read(&tty->termios_rwsem);

	remove_wait_queue(&tty->read_wait, &wait);
	if (!waitqueue_active(&tty->read_wait))
		ldata->minimum_to_wake = minimum;

	mutex_unlock(&ldata->atomic_read_lock);

	__set_current_state(TASK_RUNNING);
	if (b - buf)
		retval = b - buf;

	return retval;
}

/**
 *	n_tty_write		-	write function for tty
 *	@tty: tty device
 *	@file: file object
 *	@buf: userspace buffer pointer
 *	@nr: size of I/O
 *
 *	Write function of the terminal device.  This is serialized with
 *	respect to other write callers but not to termios changes, reads
 *	and other such events.  Since the receive code will echo characters,
 *	thus calling driver write methods, the output_lock is used in
 *	the output processing functions called here as well as in the
 *	echo processing function to protect the column state and space
 *	left in the buffer.
 *
 *	This code must be sure never to sleep through a hangup.
 *
 *	Locking: output_lock to protect column state and space left
 *		 (note that the process_output*() functions take this
 *		  lock themselves)
 */

static ssize_t n_tty_write(struct tty_struct *tty, struct file *file,
			   const unsigned char *buf, size_t nr)
{
	const unsigned char *b = buf;
	DECLARE_WAITQUEUE(wait, current);
	int c;
	ssize_t retval = 0;

	/* Job control check -- must be done at start (POSIX.1 7.1.1.4). */
	if (L_TOSTOP(tty) && file->f_op->write != redirected_tty_write) {
		retval = tty_check_change(tty);
		if (retval)
			return retval;
	}

	down_read(&tty->termios_rwsem);

	/* Write out any echoed characters that are still pending */
	process_echoes(tty);

	add_wait_queue(&tty->write_wait, &wait);
	while (1) {
		set_current_state(TASK_INTERRUPTIBLE);
		if (signal_pending(current)) {
			retval = -ERESTARTSYS;
			break;
		}
		if (tty_hung_up_p(file) || (tty->link && !tty->link->count)) {
			retval = -EIO;
			break;
		}
		if (O_OPOST(tty)) {
			while (nr > 0) {
				ssize_t num = process_output_block(tty, b, nr);
				if (num < 0) {
					if (num == -EAGAIN)
						break;
					retval = num;
					goto break_out;
				}
				b += num;
				nr -= num;
				if (nr == 0)
					break;
				c = *b;
				if (process_output(c, tty) < 0)
					break;
				b++; nr--;
			}
			if (tty->ops->flush_chars)
				tty->ops->flush_chars(tty);
		} else {
			while (nr > 0) {
				c = tty->ops->write(tty, b, nr);
				if (c < 0) {
					retval = c;
					goto break_out;
				}
				if (!c)
					break;
				b += c;
				nr -= c;
			}
		}
		if (!nr)
			break;
		if (file->f_flags & O_NONBLOCK) {
			retval = -EAGAIN;
			break;
		}
		up_read(&tty->termios_rwsem);

		schedule();

		down_read(&tty->termios_rwsem);
	}
break_out:
	__set_current_state(TASK_RUNNING);
	remove_wait_queue(&tty->write_wait, &wait);
	if (b - buf != nr && tty->fasync)
		set_bit(TTY_DO_WRITE_WAKEUP, &tty->flags);
	up_read(&tty->termios_rwsem);
	return (b - buf) ? b - buf : retval;
}

/**
 *	n_tty_poll		-	poll method for N_TTY
 *	@tty: terminal device
 *	@file: file accessing it
 *	@wait: poll table
 *
 *	Called when the line discipline is asked to poll() for data or
 *	for special events. This code is not serialized with respect to
 *	other events save open/close.
 *
 *	This code must be sure never to sleep through a hangup.
 *	Called without the kernel lock held - fine
 */

static unsigned int n_tty_poll(struct tty_struct *tty, struct file *file,
							poll_table *wait)
{
	struct n_tty_data *ldata = tty->disc_data;
	unsigned int mask = 0;

	poll_wait(file, &tty->read_wait, wait);
	poll_wait(file, &tty->write_wait, wait);
	if (input_available_p(tty, 1))
		mask |= POLLIN | POLLRDNORM;
	if (tty->packet && tty->link->ctrl_status)
		mask |= POLLPRI | POLLIN | POLLRDNORM;
	if (test_bit(TTY_OTHER_CLOSED, &tty->flags))
		mask |= POLLHUP;
	if (tty_hung_up_p(file))
		mask |= POLLHUP;
	if (!(mask & (POLLHUP | POLLIN | POLLRDNORM))) {
		if (MIN_CHAR(tty) && !TIME_CHAR(tty))
			ldata->minimum_to_wake = MIN_CHAR(tty);
		else
			ldata->minimum_to_wake = 1;
	}
	if (tty->ops->write && !tty_is_writelocked(tty) &&
			tty_chars_in_buffer(tty) < WAKEUP_CHARS &&
			tty_write_room(tty) > 0)
		mask |= POLLOUT | POLLWRNORM;
	return mask;
}

static unsigned long inq_canon(struct n_tty_data *ldata)
{
	size_t nr, head, tail;

	if (ldata->canon_head == ldata->read_tail)
		return 0;
	head = ldata->canon_head;
	tail = ldata->read_tail;
	nr = head - tail;
	/* Skip EOF-chars.. */
	while (head != tail) {
		if (test_bit(tail & (N_TTY_BUF_SIZE - 1), ldata->read_flags) &&
		    read_buf(ldata, tail) == __DISABLED_CHAR)
			nr--;
		tail++;
	}
	return nr;
}

static int n_tty_ioctl(struct tty_struct *tty, struct file *file,
		       unsigned int cmd, unsigned long arg)
{
	struct n_tty_data *ldata = tty->disc_data;
	int retval;

	switch (cmd) {
	case TIOCOUTQ:
		return put_user(tty_chars_in_buffer(tty), (int __user *) arg);
	case TIOCINQ:
		down_write(&tty->termios_rwsem);
		if (L_ICANON(tty))
			retval = inq_canon(ldata);
		else
			retval = read_cnt(ldata);
		up_write(&tty->termios_rwsem);
		return put_user(retval, (unsigned int __user *) arg);
	default:
		return n_tty_ioctl_helper(tty, file, cmd, arg);
	}
}

static void n_tty_fasync(struct tty_struct *tty, int on)
{
	struct n_tty_data *ldata = tty->disc_data;

	if (!waitqueue_active(&tty->read_wait)) {
		if (on)
			ldata->minimum_to_wake = 1;
		else if (!tty->fasync)
			ldata->minimum_to_wake = N_TTY_BUF_SIZE;
	}
}

struct tty_ldisc_ops tty_ldisc_N_TTY = {
	.magic           = TTY_LDISC_MAGIC,
	.name            = "n_tty",
	.open            = n_tty_open,
	.close           = n_tty_close,
	.flush_buffer    = n_tty_flush_buffer,
	.chars_in_buffer = n_tty_chars_in_buffer,
	.read            = n_tty_read,
	.write           = n_tty_write,
	.ioctl           = n_tty_ioctl,
	.set_termios     = n_tty_set_termios,
	.poll            = n_tty_poll,
	.receive_buf     = n_tty_receive_buf,
	.write_wakeup    = n_tty_write_wakeup,
	.fasync		 = n_tty_fasync,
	.receive_buf2	 = n_tty_receive_buf2,
};

/**
 *	n_tty_inherit_ops	-	inherit N_TTY methods
 *	@ops: struct tty_ldisc_ops where to save N_TTY methods
 *
 *	Enables a 'subclass' line discipline to 'inherit' N_TTY
 *	methods.
 */

void n_tty_inherit_ops(struct tty_ldisc_ops *ops)
{
	*ops = tty_ldisc_N_TTY;
	ops->owner = NULL;
	ops->refcount = ops->flags = 0;
}
EXPORT_SYMBOL_GPL(n_tty_inherit_ops);<|MERGE_RESOLUTION|>--- conflicted
+++ resolved
@@ -1898,11 +1898,7 @@
 static inline int input_available_p(struct tty_struct *tty, int poll)
 {
 	struct n_tty_data *ldata = tty->disc_data;
-<<<<<<< HEAD
-	int amt = poll && !TIME_CHAR(tty) ? MIN_CHAR(tty) : 1;
-=======
 	int amt = poll && !TIME_CHAR(tty) && MIN_CHAR(tty) ? MIN_CHAR(tty) : 1;
->>>>>>> e3703f8c
 
 	if (ldata->icanon && !L_EXTPROC(tty)) {
 		if (ldata->canon_head != ldata->read_tail)
