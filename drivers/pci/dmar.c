/*
 * Copyright (c) 2006, Intel Corporation.
 *
 * This program is free software; you can redistribute it and/or modify it
 * under the terms and conditions of the GNU General Public License,
 * version 2, as published by the Free Software Foundation.
 *
 * This program is distributed in the hope it will be useful, but WITHOUT
 * ANY WARRANTY; without even the implied warranty of MERCHANTABILITY or
 * FITNESS FOR A PARTICULAR PURPOSE.  See the GNU General Public License for
 * more details.
 *
 * You should have received a copy of the GNU General Public License along with
 * this program; if not, write to the Free Software Foundation, Inc., 59 Temple
 * Place - Suite 330, Boston, MA 02111-1307 USA.
 *
 * Copyright (C) 2006-2008 Intel Corporation
 * Author: Ashok Raj <ashok.raj@intel.com>
 * Author: Shaohua Li <shaohua.li@intel.com>
 * Author: Anil S Keshavamurthy <anil.s.keshavamurthy@intel.com>
 *
 * This file implements early detection/parsing of Remapping Devices
 * reported to OS through BIOS via DMA remapping reporting (DMAR) ACPI
 * tables.
 *
 * These routines are used by both DMA-remapping and Interrupt-remapping
 */

#include <linux/pci.h>
#include <linux/dmar.h>
#include <linux/iova.h>
#include <linux/intel-iommu.h>
#include <linux/timer.h>

#undef PREFIX
#define PREFIX "DMAR:"

/* No locks are needed as DMA remapping hardware unit
 * list is constructed at boot time and hotplug of
 * these units are not supported by the architecture.
 */
LIST_HEAD(dmar_drhd_units);

static struct acpi_table_header * __initdata dmar_tbl;

static void __init dmar_register_drhd_unit(struct dmar_drhd_unit *drhd)
{
	/*
	 * add INCLUDE_ALL at the tail, so scan the list will find it at
	 * the very end.
	 */
	if (drhd->include_all)
		list_add_tail(&drhd->list, &dmar_drhd_units);
	else
		list_add(&drhd->list, &dmar_drhd_units);
}

static int __init dmar_parse_one_dev_scope(struct acpi_dmar_device_scope *scope,
					   struct pci_dev **dev, u16 segment)
{
	struct pci_bus *bus;
	struct pci_dev *pdev = NULL;
	struct acpi_dmar_pci_path *path;
	int count;

	bus = pci_find_bus(segment, scope->bus);
	path = (struct acpi_dmar_pci_path *)(scope + 1);
	count = (scope->length - sizeof(struct acpi_dmar_device_scope))
		/ sizeof(struct acpi_dmar_pci_path);

	while (count) {
		if (pdev)
			pci_dev_put(pdev);
		/*
		 * Some BIOSes list non-exist devices in DMAR table, just
		 * ignore it
		 */
		if (!bus) {
			printk(KERN_WARNING
			PREFIX "Device scope bus [%d] not found\n",
			scope->bus);
			break;
		}
		pdev = pci_get_slot(bus, PCI_DEVFN(path->dev, path->fn));
		if (!pdev) {
			printk(KERN_WARNING PREFIX
			"Device scope device [%04x:%02x:%02x.%02x] not found\n",
				segment, bus->number, path->dev, path->fn);
			break;
		}
		path ++;
		count --;
		bus = pdev->subordinate;
	}
	if (!pdev) {
		printk(KERN_WARNING PREFIX
		"Device scope device [%04x:%02x:%02x.%02x] not found\n",
		segment, scope->bus, path->dev, path->fn);
		*dev = NULL;
		return 0;
	}
	if ((scope->entry_type == ACPI_DMAR_SCOPE_TYPE_ENDPOINT && \
			pdev->subordinate) || (scope->entry_type == \
			ACPI_DMAR_SCOPE_TYPE_BRIDGE && !pdev->subordinate)) {
		pci_dev_put(pdev);
		printk(KERN_WARNING PREFIX
			"Device scope type does not match for %s\n",
			 pci_name(pdev));
		return -EINVAL;
	}
	*dev = pdev;
	return 0;
}

static int __init dmar_parse_dev_scope(void *start, void *end, int *cnt,
				       struct pci_dev ***devices, u16 segment)
{
	struct acpi_dmar_device_scope *scope;
	void * tmp = start;
	int index;
	int ret;

	*cnt = 0;
	while (start < end) {
		scope = start;
		if (scope->entry_type == ACPI_DMAR_SCOPE_TYPE_ENDPOINT ||
		    scope->entry_type == ACPI_DMAR_SCOPE_TYPE_BRIDGE)
			(*cnt)++;
		else
			printk(KERN_WARNING PREFIX
				"Unsupported device scope\n");
		start += scope->length;
	}
	if (*cnt == 0)
		return 0;

	*devices = kcalloc(*cnt, sizeof(struct pci_dev *), GFP_KERNEL);
	if (!*devices)
		return -ENOMEM;

	start = tmp;
	index = 0;
	while (start < end) {
		scope = start;
		if (scope->entry_type == ACPI_DMAR_SCOPE_TYPE_ENDPOINT ||
		    scope->entry_type == ACPI_DMAR_SCOPE_TYPE_BRIDGE) {
			ret = dmar_parse_one_dev_scope(scope,
				&(*devices)[index], segment);
			if (ret) {
				kfree(*devices);
				return ret;
			}
			index ++;
		}
		start += scope->length;
	}

	return 0;
}

/**
 * dmar_parse_one_drhd - parses exactly one DMA remapping hardware definition
 * structure which uniquely represent one DMA remapping hardware unit
 * present in the platform
 */
static int __init
dmar_parse_one_drhd(struct acpi_dmar_header *header)
{
	struct acpi_dmar_hardware_unit *drhd;
	struct dmar_drhd_unit *dmaru;
	int ret = 0;

	dmaru = kzalloc(sizeof(*dmaru), GFP_KERNEL);
	if (!dmaru)
		return -ENOMEM;

	dmaru->hdr = header;
	drhd = (struct acpi_dmar_hardware_unit *)header;
	dmaru->reg_base_addr = drhd->address;
	dmaru->include_all = drhd->flags & 0x1; /* BIT0: INCLUDE_ALL */

	ret = alloc_iommu(dmaru);
	if (ret) {
		kfree(dmaru);
		return ret;
	}
	dmar_register_drhd_unit(dmaru);
	return 0;
}

static int __init dmar_parse_dev(struct dmar_drhd_unit *dmaru)
{
	struct acpi_dmar_hardware_unit *drhd;
	static int include_all;
	int ret = 0;

	drhd = (struct acpi_dmar_hardware_unit *) dmaru->hdr;

	if (!dmaru->include_all)
		ret = dmar_parse_dev_scope((void *)(drhd + 1),
				((void *)drhd) + drhd->header.length,
				&dmaru->devices_cnt, &dmaru->devices,
				drhd->segment);
	else {
		/* Only allow one INCLUDE_ALL */
		if (include_all) {
			printk(KERN_WARNING PREFIX "Only one INCLUDE_ALL "
				"device scope is allowed\n");
			ret = -EINVAL;
		}
		include_all = 1;
	}

	if (ret) {
		list_del(&dmaru->list);
		kfree(dmaru);
	}
	return ret;
}

#ifdef CONFIG_DMAR
LIST_HEAD(dmar_rmrr_units);

static void __init dmar_register_rmrr_unit(struct dmar_rmrr_unit *rmrr)
{
	list_add(&rmrr->list, &dmar_rmrr_units);
}


static int __init
dmar_parse_one_rmrr(struct acpi_dmar_header *header)
{
	struct acpi_dmar_reserved_memory *rmrr;
	struct dmar_rmrr_unit *rmrru;

	rmrru = kzalloc(sizeof(*rmrru), GFP_KERNEL);
	if (!rmrru)
		return -ENOMEM;

	rmrru->hdr = header;
	rmrr = (struct acpi_dmar_reserved_memory *)header;
	rmrru->base_address = rmrr->base_address;
	rmrru->end_address = rmrr->end_address;

	dmar_register_rmrr_unit(rmrru);
	return 0;
}

static int __init
rmrr_parse_dev(struct dmar_rmrr_unit *rmrru)
{
	struct acpi_dmar_reserved_memory *rmrr;
	int ret;

	rmrr = (struct acpi_dmar_reserved_memory *) rmrru->hdr;
	ret = dmar_parse_dev_scope((void *)(rmrr + 1),
		((void *)rmrr) + rmrr->header.length,
		&rmrru->devices_cnt, &rmrru->devices, rmrr->segment);

	if (ret || (rmrru->devices_cnt == 0)) {
		list_del(&rmrru->list);
		kfree(rmrru);
	}
	return ret;
}
#endif

static void __init
dmar_table_print_dmar_entry(struct acpi_dmar_header *header)
{
	struct acpi_dmar_hardware_unit *drhd;
	struct acpi_dmar_reserved_memory *rmrr;

	switch (header->type) {
	case ACPI_DMAR_TYPE_HARDWARE_UNIT:
		drhd = (struct acpi_dmar_hardware_unit *)header;
		printk (KERN_INFO PREFIX
			"DRHD (flags: 0x%08x)base: 0x%016Lx\n",
			drhd->flags, (unsigned long long)drhd->address);
		break;
	case ACPI_DMAR_TYPE_RESERVED_MEMORY:
		rmrr = (struct acpi_dmar_reserved_memory *)header;

		printk (KERN_INFO PREFIX
			"RMRR base: 0x%016Lx end: 0x%016Lx\n",
			(unsigned long long)rmrr->base_address,
			(unsigned long long)rmrr->end_address);
		break;
	}
}

/**
 * dmar_table_detect - checks to see if the platform supports DMAR devices
 */
static int __init dmar_table_detect(void)
{
	acpi_status status = AE_OK;

	/* if we could find DMAR table, then there are DMAR devices */
	status = acpi_get_table(ACPI_SIG_DMAR, 0,
				(struct acpi_table_header **)&dmar_tbl);

	if (ACPI_SUCCESS(status) && !dmar_tbl) {
		printk (KERN_WARNING PREFIX "Unable to map DMAR\n");
		status = AE_NOT_FOUND;
	}

	return (ACPI_SUCCESS(status) ? 1 : 0);
}

/**
 * parse_dmar_table - parses the DMA reporting table
 */
static int __init
parse_dmar_table(void)
{
	struct acpi_table_dmar *dmar;
	struct acpi_dmar_header *entry_header;
	int ret = 0;

	/*
	 * Do it again, earlier dmar_tbl mapping could be mapped with
	 * fixed map.
	 */
	dmar_table_detect();

	dmar = (struct acpi_table_dmar *)dmar_tbl;
	if (!dmar)
		return -ENODEV;

	if (dmar->width < PAGE_SHIFT - 1) {
		printk(KERN_WARNING PREFIX "Invalid DMAR haw\n");
		return -EINVAL;
	}

	printk (KERN_INFO PREFIX "Host address width %d\n",
		dmar->width + 1);

	entry_header = (struct acpi_dmar_header *)(dmar + 1);
	while (((unsigned long)entry_header) <
			(((unsigned long)dmar) + dmar_tbl->length)) {
		dmar_table_print_dmar_entry(entry_header);

		switch (entry_header->type) {
		case ACPI_DMAR_TYPE_HARDWARE_UNIT:
			ret = dmar_parse_one_drhd(entry_header);
			break;
		case ACPI_DMAR_TYPE_RESERVED_MEMORY:
#ifdef CONFIG_DMAR
			ret = dmar_parse_one_rmrr(entry_header);
#endif
			break;
		default:
			printk(KERN_WARNING PREFIX
				"Unknown DMAR structure type\n");
			ret = 0; /* for forward compatibility */
			break;
		}
		if (ret)
			break;

		entry_header = ((void *)entry_header + entry_header->length);
	}
	return ret;
}

int dmar_pci_device_match(struct pci_dev *devices[], int cnt,
			  struct pci_dev *dev)
{
	int index;

	while (dev) {
		for (index = 0; index < cnt; index++)
			if (dev == devices[index])
				return 1;

		/* Check our parent */
		dev = dev->bus->self;
	}

	return 0;
}

struct dmar_drhd_unit *
dmar_find_matched_drhd_unit(struct pci_dev *dev)
{
	struct dmar_drhd_unit *drhd = NULL;

	list_for_each_entry(drhd, &dmar_drhd_units, list) {
		if (drhd->include_all || dmar_pci_device_match(drhd->devices,
						drhd->devices_cnt, dev))
			return drhd;
	}

	return NULL;
}

int __init dmar_dev_scope_init(void)
{
	struct dmar_drhd_unit *drhd, *drhd_n;
	int ret = -ENODEV;

	list_for_each_entry_safe(drhd, drhd_n, &dmar_drhd_units, list) {
		ret = dmar_parse_dev(drhd);
		if (ret)
			return ret;
	}

#ifdef CONFIG_DMAR
	{
		struct dmar_rmrr_unit *rmrr, *rmrr_n;
		list_for_each_entry_safe(rmrr, rmrr_n, &dmar_rmrr_units, list) {
			ret = rmrr_parse_dev(rmrr);
			if (ret)
				return ret;
		}
	}
#endif

	return ret;
}


int __init dmar_table_init(void)
{
	static int dmar_table_initialized;
	int ret;

	if (dmar_table_initialized)
		return 0;

	dmar_table_initialized = 1;

	ret = parse_dmar_table();
	if (ret) {
		if (ret != -ENODEV)
			printk(KERN_INFO PREFIX "parse DMAR table failure.\n");
		return ret;
	}

	if (list_empty(&dmar_drhd_units)) {
		printk(KERN_INFO PREFIX "No DMAR devices found\n");
		return -ENODEV;
	}

#ifdef CONFIG_DMAR
	if (list_empty(&dmar_rmrr_units))
		printk(KERN_INFO PREFIX "No RMRR found\n");
#endif

#ifdef CONFIG_INTR_REMAP
	parse_ioapics_under_ir();
#endif
	return 0;
}

void __init detect_intel_iommu(void)
{
	int ret;

	ret = dmar_table_detect();

	{
#ifdef CONFIG_INTR_REMAP
		struct acpi_table_dmar *dmar;
		/*
		 * for now we will disable dma-remapping when interrupt
		 * remapping is enabled.
		 * When support for queued invalidation for IOTLB invalidation
		 * is added, we will not need this any more.
		 */
		dmar = (struct acpi_table_dmar *) dmar_tbl;
		if (ret && cpu_has_x2apic && dmar->flags & 0x1)
			printk(KERN_INFO
			       "Queued invalidation will be enabled to support "
			       "x2apic and Intr-remapping.\n");
<<<<<<< HEAD
#endif
=======
			printk(KERN_INFO
			       "Disabling IOMMU detection, because of missing "
			       "queued invalidation support for IOTLB "
			       "invalidation\n");
			printk(KERN_INFO
			       "Use \"nox2apic\", if you want to use Intel "
			       " IOMMU for DMA-remapping and don't care about "
			       " x2apic support\n");

			dmar_disabled = 1;
			goto end;
		}
>>>>>>> 2515ddc6

#ifdef CONFIG_DMAR
		if (ret && !no_iommu && !iommu_detected && !swiotlb &&
		    !dmar_disabled)
			iommu_detected = 1;
<<<<<<< HEAD
#endif
	}
=======
	}
end:
#endif
	dmar_tbl = NULL;
>>>>>>> 2515ddc6
}


int alloc_iommu(struct dmar_drhd_unit *drhd)
{
	struct intel_iommu *iommu;
	int map_size;
	u32 ver;
	static int iommu_allocated = 0;

	iommu = kzalloc(sizeof(*iommu), GFP_KERNEL);
	if (!iommu)
		return -ENOMEM;

	iommu->seq_id = iommu_allocated++;

	iommu->reg = ioremap(drhd->reg_base_addr, VTD_PAGE_SIZE);
	if (!iommu->reg) {
		printk(KERN_ERR "IOMMU: can't map the region\n");
		goto error;
	}
	iommu->cap = dmar_readq(iommu->reg + DMAR_CAP_REG);
	iommu->ecap = dmar_readq(iommu->reg + DMAR_ECAP_REG);

	/* the registers might be more than one page */
	map_size = max_t(int, ecap_max_iotlb_offset(iommu->ecap),
		cap_max_fault_reg_offset(iommu->cap));
	map_size = VTD_PAGE_ALIGN(map_size);
	if (map_size > VTD_PAGE_SIZE) {
		iounmap(iommu->reg);
		iommu->reg = ioremap(drhd->reg_base_addr, map_size);
		if (!iommu->reg) {
			printk(KERN_ERR "IOMMU: can't map the region\n");
			goto error;
		}
	}

	ver = readl(iommu->reg + DMAR_VER_REG);
	pr_debug("IOMMU %llx: ver %d:%d cap %llx ecap %llx\n",
		(unsigned long long)drhd->reg_base_addr,
		DMAR_VER_MAJOR(ver), DMAR_VER_MINOR(ver),
		(unsigned long long)iommu->cap,
		(unsigned long long)iommu->ecap);

	spin_lock_init(&iommu->register_lock);

	drhd->iommu = iommu;
	return 0;
error:
	kfree(iommu);
	return -1;
}

void free_iommu(struct intel_iommu *iommu)
{
	if (!iommu)
		return;

#ifdef CONFIG_DMAR
	free_dmar_iommu(iommu);
#endif

	if (iommu->reg)
		iounmap(iommu->reg);
	kfree(iommu);
}

/*
 * Reclaim all the submitted descriptors which have completed its work.
 */
static inline void reclaim_free_desc(struct q_inval *qi)
{
	while (qi->desc_status[qi->free_tail] == QI_DONE) {
		qi->desc_status[qi->free_tail] = QI_FREE;
		qi->free_tail = (qi->free_tail + 1) % QI_LENGTH;
		qi->free_cnt++;
	}
}

/*
 * Submit the queued invalidation descriptor to the remapping
 * hardware unit and wait for its completion.
 */
void qi_submit_sync(struct qi_desc *desc, struct intel_iommu *iommu)
{
	struct q_inval *qi = iommu->qi;
	struct qi_desc *hw, wait_desc;
	int wait_index, index;
	unsigned long flags;

	if (!qi)
		return;

	hw = qi->desc;

	spin_lock_irqsave(&qi->q_lock, flags);
	while (qi->free_cnt < 3) {
		spin_unlock_irqrestore(&qi->q_lock, flags);
		cpu_relax();
		spin_lock_irqsave(&qi->q_lock, flags);
	}

	index = qi->free_head;
	wait_index = (index + 1) % QI_LENGTH;

	qi->desc_status[index] = qi->desc_status[wait_index] = QI_IN_USE;

	hw[index] = *desc;

	wait_desc.low = QI_IWD_STATUS_DATA(2) | QI_IWD_STATUS_WRITE | QI_IWD_TYPE;
	wait_desc.high = virt_to_phys(&qi->desc_status[wait_index]);

	hw[wait_index] = wait_desc;

	__iommu_flush_cache(iommu, &hw[index], sizeof(struct qi_desc));
	__iommu_flush_cache(iommu, &hw[wait_index], sizeof(struct qi_desc));

	qi->free_head = (qi->free_head + 2) % QI_LENGTH;
	qi->free_cnt -= 2;

	spin_lock(&iommu->register_lock);
	/*
	 * update the HW tail register indicating the presence of
	 * new descriptors.
	 */
	writel(qi->free_head << 4, iommu->reg + DMAR_IQT_REG);
	spin_unlock(&iommu->register_lock);

	while (qi->desc_status[wait_index] != QI_DONE) {
		/*
		 * We will leave the interrupts disabled, to prevent interrupt
		 * context to queue another cmd while a cmd is already submitted
		 * and waiting for completion on this cpu. This is to avoid
		 * a deadlock where the interrupt context can wait indefinitely
		 * for free slots in the queue.
		 */
		spin_unlock(&qi->q_lock);
		cpu_relax();
		spin_lock(&qi->q_lock);
	}

	qi->desc_status[index] = QI_DONE;

	reclaim_free_desc(qi);
	spin_unlock_irqrestore(&qi->q_lock, flags);
}

/*
 * Flush the global interrupt entry cache.
 */
void qi_global_iec(struct intel_iommu *iommu)
{
	struct qi_desc desc;

	desc.low = QI_IEC_TYPE;
	desc.high = 0;

	qi_submit_sync(&desc, iommu);
}

int qi_flush_context(struct intel_iommu *iommu, u16 did, u16 sid, u8 fm,
		     u64 type, int non_present_entry_flush)
{

	struct qi_desc desc;

	if (non_present_entry_flush) {
		if (!cap_caching_mode(iommu->cap))
			return 1;
		else
			did = 0;
	}

	desc.low = QI_CC_FM(fm) | QI_CC_SID(sid) | QI_CC_DID(did)
			| QI_CC_GRAN(type) | QI_CC_TYPE;
	desc.high = 0;

	qi_submit_sync(&desc, iommu);

	return 0;

}

int qi_flush_iotlb(struct intel_iommu *iommu, u16 did, u64 addr,
		   unsigned int size_order, u64 type,
		   int non_present_entry_flush)
{
	u8 dw = 0, dr = 0;

	struct qi_desc desc;
	int ih = 0;

	if (non_present_entry_flush) {
		if (!cap_caching_mode(iommu->cap))
			return 1;
		else
			did = 0;
	}

	if (cap_write_drain(iommu->cap))
		dw = 1;

	if (cap_read_drain(iommu->cap))
		dr = 1;

	desc.low = QI_IOTLB_DID(did) | QI_IOTLB_DR(dr) | QI_IOTLB_DW(dw)
		| QI_IOTLB_GRAN(type) | QI_IOTLB_TYPE;
	desc.high = QI_IOTLB_ADDR(addr) | QI_IOTLB_IH(ih)
		| QI_IOTLB_AM(size_order);

	qi_submit_sync(&desc, iommu);

	return 0;

}

/*
 * Enable Queued Invalidation interface. This is a must to support
 * interrupt-remapping. Also used by DMA-remapping, which replaces
 * register based IOTLB invalidation.
 */
int dmar_enable_qi(struct intel_iommu *iommu)
{
	u32 cmd, sts;
	unsigned long flags;
	struct q_inval *qi;

	if (!ecap_qis(iommu->ecap))
		return -ENOENT;

	/*
	 * queued invalidation is already setup and enabled.
	 */
	if (iommu->qi)
		return 0;

	iommu->qi = kmalloc(sizeof(*qi), GFP_KERNEL);
	if (!iommu->qi)
		return -ENOMEM;

	qi = iommu->qi;

	qi->desc = (void *)(get_zeroed_page(GFP_KERNEL));
	if (!qi->desc) {
		kfree(qi);
		iommu->qi = 0;
		return -ENOMEM;
	}

	qi->desc_status = kmalloc(QI_LENGTH * sizeof(int), GFP_KERNEL);
	if (!qi->desc_status) {
		free_page((unsigned long) qi->desc);
		kfree(qi);
		iommu->qi = 0;
		return -ENOMEM;
	}

	qi->free_head = qi->free_tail = 0;
	qi->free_cnt = QI_LENGTH;

	spin_lock_init(&qi->q_lock);

	spin_lock_irqsave(&iommu->register_lock, flags);
	/* write zero to the tail reg */
	writel(0, iommu->reg + DMAR_IQT_REG);

	dmar_writeq(iommu->reg + DMAR_IQA_REG, virt_to_phys(qi->desc));

	cmd = iommu->gcmd | DMA_GCMD_QIE;
	iommu->gcmd |= DMA_GCMD_QIE;
	writel(cmd, iommu->reg + DMAR_GCMD_REG);

	/* Make sure hardware complete it */
	IOMMU_WAIT_OP(iommu, DMAR_GSTS_REG, readl, (sts & DMA_GSTS_QIES), sts);
	spin_unlock_irqrestore(&iommu->register_lock, flags);

	return 0;
}<|MERGE_RESOLUTION|>--- conflicted
+++ resolved
@@ -474,36 +474,14 @@
 			printk(KERN_INFO
 			       "Queued invalidation will be enabled to support "
 			       "x2apic and Intr-remapping.\n");
-<<<<<<< HEAD
 #endif
-=======
-			printk(KERN_INFO
-			       "Disabling IOMMU detection, because of missing "
-			       "queued invalidation support for IOTLB "
-			       "invalidation\n");
-			printk(KERN_INFO
-			       "Use \"nox2apic\", if you want to use Intel "
-			       " IOMMU for DMA-remapping and don't care about "
-			       " x2apic support\n");
-
-			dmar_disabled = 1;
-			goto end;
-		}
->>>>>>> 2515ddc6
-
 #ifdef CONFIG_DMAR
 		if (ret && !no_iommu && !iommu_detected && !swiotlb &&
 		    !dmar_disabled)
 			iommu_detected = 1;
-<<<<<<< HEAD
 #endif
 	}
-=======
-	}
-end:
-#endif
 	dmar_tbl = NULL;
->>>>>>> 2515ddc6
 }
 
 
