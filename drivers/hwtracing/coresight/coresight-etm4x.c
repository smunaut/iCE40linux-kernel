--- conflicted
+++ resolved
@@ -1547,17 +1547,7 @@
 
 err_arch_supported:
 	etmdrvdata[drvdata->cpu] = NULL;
-<<<<<<< HEAD
-	if (--etm4_count == 0) {
-		etm4_cpu_pm_unregister();
-
-		cpuhp_remove_state_nocalls(CPUHP_AP_ARM_CORESIGHT_STARTING);
-		if (hp_online)
-			cpuhp_remove_state_nocalls(hp_online);
-	}
-=======
 	etm4_pm_clear();
->>>>>>> 84569f32
 	return ret;
 }
 
