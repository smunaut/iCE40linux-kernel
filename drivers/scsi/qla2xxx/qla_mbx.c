/*
 * QLogic Fibre Channel HBA Driver
 * Copyright (c)  2003-2014 QLogic Corporation
 *
 * See LICENSE.qla2xxx for copyright and licensing details.
 */
#include "qla_def.h"
#include "qla_target.h"

#include <linux/delay.h>
#include <linux/gfp.h>

static struct mb_cmd_name {
	uint16_t cmd;
	const char *str;
} mb_str[] = {
	{MBC_GET_PORT_DATABASE,		"GPDB"},
	{MBC_GET_ID_LIST,		"GIDList"},
	{MBC_GET_LINK_PRIV_STATS,	"Stats"},
};

static const char *mb_to_str(uint16_t cmd)
{
	int i;
	struct mb_cmd_name *e;

	for (i = 0; i < ARRAY_SIZE(mb_str); i++) {
		e = mb_str + i;
		if (cmd == e->cmd)
			return e->str;
	}
	return "unknown";
}

static struct rom_cmd {
	uint16_t cmd;
} rom_cmds[] = {
	{ MBC_LOAD_RAM },
	{ MBC_EXECUTE_FIRMWARE },
	{ MBC_READ_RAM_WORD },
	{ MBC_MAILBOX_REGISTER_TEST },
	{ MBC_VERIFY_CHECKSUM },
	{ MBC_GET_FIRMWARE_VERSION },
	{ MBC_LOAD_RISC_RAM },
	{ MBC_DUMP_RISC_RAM },
	{ MBC_LOAD_RISC_RAM_EXTENDED },
	{ MBC_DUMP_RISC_RAM_EXTENDED },
	{ MBC_WRITE_RAM_WORD_EXTENDED },
	{ MBC_READ_RAM_EXTENDED },
	{ MBC_GET_RESOURCE_COUNTS },
	{ MBC_SET_FIRMWARE_OPTION },
	{ MBC_MID_INITIALIZE_FIRMWARE },
	{ MBC_GET_FIRMWARE_STATE },
	{ MBC_GET_MEM_OFFLOAD_CNTRL_STAT },
	{ MBC_GET_RETRY_COUNT },
	{ MBC_TRACE_CONTROL },
	{ MBC_INITIALIZE_MULTIQ },
	{ MBC_IOCB_COMMAND_A64 },
	{ MBC_GET_ADAPTER_LOOP_ID },
	{ MBC_READ_SFP },
};

static int is_rom_cmd(uint16_t cmd)
{
	int i;
	struct  rom_cmd *wc;

	for (i = 0; i < ARRAY_SIZE(rom_cmds); i++) {
		wc = rom_cmds + i;
		if (wc->cmd == cmd)
			return 1;
	}

	return 0;
}

/*
 * qla2x00_mailbox_command
 *	Issue mailbox command and waits for completion.
 *
 * Input:
 *	ha = adapter block pointer.
 *	mcp = driver internal mbx struct pointer.
 *
 * Output:
 *	mb[MAX_MAILBOX_REGISTER_COUNT] = returned mailbox data.
 *
 * Returns:
 *	0 : QLA_SUCCESS = cmd performed success
 *	1 : QLA_FUNCTION_FAILED   (error encountered)
 *	6 : QLA_FUNCTION_TIMEOUT (timeout condition encountered)
 *
 * Context:
 *	Kernel context.
 */
static int
qla2x00_mailbox_command(scsi_qla_host_t *vha, mbx_cmd_t *mcp)
{
	int		rval, i;
	unsigned long    flags = 0;
	device_reg_t *reg;
	uint8_t		abort_active;
	uint8_t		io_lock_on;
	uint16_t	command = 0;
	uint16_t	*iptr;
	uint16_t __iomem *optr;
	uint32_t	cnt;
	uint32_t	mboxes;
	unsigned long	wait_time;
	struct qla_hw_data *ha = vha->hw;
	scsi_qla_host_t *base_vha = pci_get_drvdata(ha->pdev);


	ql_dbg(ql_dbg_mbx, vha, 0x1000, "Entered %s.\n", __func__);

	if (ha->pdev->error_state > pci_channel_io_frozen) {
		ql_log(ql_log_warn, vha, 0x1001,
		    "error_state is greater than pci_channel_io_frozen, "
		    "exiting.\n");
		return QLA_FUNCTION_TIMEOUT;
	}

	if (vha->device_flags & DFLG_DEV_FAILED) {
		ql_log(ql_log_warn, vha, 0x1002,
		    "Device in failed state, exiting.\n");
		return QLA_FUNCTION_TIMEOUT;
	}

	/* if PCI error, then avoid mbx processing.*/
	if (test_bit(PFLG_DISCONNECTED, &base_vha->dpc_flags) &&
	    test_bit(UNLOADING, &base_vha->dpc_flags)) {
		ql_log(ql_log_warn, vha, 0xd04e,
		    "PCI error, exiting.\n");
		return QLA_FUNCTION_TIMEOUT;
	}

	reg = ha->iobase;
	io_lock_on = base_vha->flags.init_done;

	rval = QLA_SUCCESS;
	abort_active = test_bit(ABORT_ISP_ACTIVE, &base_vha->dpc_flags);


	if (ha->flags.pci_channel_io_perm_failure) {
		ql_log(ql_log_warn, vha, 0x1003,
		    "Perm failure on EEH timeout MBX, exiting.\n");
		return QLA_FUNCTION_TIMEOUT;
	}

	if (IS_P3P_TYPE(ha) && ha->flags.isp82xx_fw_hung) {
		/* Setting Link-Down error */
		mcp->mb[0] = MBS_LINK_DOWN_ERROR;
		ql_log(ql_log_warn, vha, 0x1004,
		    "FW hung = %d.\n", ha->flags.isp82xx_fw_hung);
		return QLA_FUNCTION_TIMEOUT;
	}

	/* check if ISP abort is active and return cmd with timeout */
	if ((test_bit(ABORT_ISP_ACTIVE, &base_vha->dpc_flags) ||
	    test_bit(ISP_ABORT_RETRY, &base_vha->dpc_flags) ||
	    test_bit(ISP_ABORT_NEEDED, &base_vha->dpc_flags)) &&
	    !is_rom_cmd(mcp->mb[0])) {
		ql_log(ql_log_info, vha, 0x1005,
		    "Cmd 0x%x aborted with timeout since ISP Abort is pending\n",
		    mcp->mb[0]);
		return QLA_FUNCTION_TIMEOUT;
	}

	/*
	 * Wait for active mailbox commands to finish by waiting at most tov
	 * seconds. This is to serialize actual issuing of mailbox cmds during
	 * non ISP abort time.
	 */
	if (!wait_for_completion_timeout(&ha->mbx_cmd_comp, mcp->tov * HZ)) {
		/* Timeout occurred. Return error. */
		ql_log(ql_log_warn, vha, 0xd035,
		    "Cmd access timeout, cmd=0x%x, Exiting.\n",
		    mcp->mb[0]);
		return QLA_FUNCTION_TIMEOUT;
	}

	ha->flags.mbox_busy = 1;
	/* Save mailbox command for debug */
	ha->mcp = mcp;

	ql_dbg(ql_dbg_mbx, vha, 0x1006,
	    "Prepare to issue mbox cmd=0x%x.\n", mcp->mb[0]);

	spin_lock_irqsave(&ha->hardware_lock, flags);

	/* Load mailbox registers. */
	if (IS_P3P_TYPE(ha))
		optr = (uint16_t __iomem *)&reg->isp82.mailbox_in[0];
	else if (IS_FWI2_CAPABLE(ha) && !(IS_P3P_TYPE(ha)))
		optr = (uint16_t __iomem *)&reg->isp24.mailbox0;
	else
		optr = (uint16_t __iomem *)MAILBOX_REG(ha, &reg->isp, 0);

	iptr = mcp->mb;
	command = mcp->mb[0];
	mboxes = mcp->out_mb;

	ql_dbg(ql_dbg_mbx, vha, 0x1111,
	    "Mailbox registers (OUT):\n");
	for (cnt = 0; cnt < ha->mbx_count; cnt++) {
		if (IS_QLA2200(ha) && cnt == 8)
			optr =
			    (uint16_t __iomem *)MAILBOX_REG(ha, &reg->isp, 8);
		if (mboxes & BIT_0) {
			ql_dbg(ql_dbg_mbx, vha, 0x1112,
			    "mbox[%d]<-0x%04x\n", cnt, *iptr);
			WRT_REG_WORD(optr, *iptr);
		}

		mboxes >>= 1;
		optr++;
		iptr++;
	}

	ql_dbg(ql_dbg_mbx + ql_dbg_buffer, vha, 0x1117,
	    "I/O Address = %p.\n", optr);

	/* Issue set host interrupt command to send cmd out. */
	ha->flags.mbox_int = 0;
	clear_bit(MBX_INTERRUPT, &ha->mbx_cmd_flags);

	/* Unlock mbx registers and wait for interrupt */
	ql_dbg(ql_dbg_mbx, vha, 0x100f,
	    "Going to unlock irq & waiting for interrupts. "
	    "jiffies=%lx.\n", jiffies);

	/* Wait for mbx cmd completion until timeout */

	if ((!abort_active && io_lock_on) || IS_NOPOLLING_TYPE(ha)) {
		set_bit(MBX_INTR_WAIT, &ha->mbx_cmd_flags);

		if (IS_P3P_TYPE(ha)) {
			if (RD_REG_DWORD(&reg->isp82.hint) &
				HINT_MBX_INT_PENDING) {
				spin_unlock_irqrestore(&ha->hardware_lock,
					flags);
				ha->flags.mbox_busy = 0;
				ql_dbg(ql_dbg_mbx, vha, 0x1010,
				    "Pending mailbox timeout, exiting.\n");
				rval = QLA_FUNCTION_TIMEOUT;
				goto premature_exit;
			}
			WRT_REG_DWORD(&reg->isp82.hint, HINT_MBX_INT_PENDING);
		} else if (IS_FWI2_CAPABLE(ha))
			WRT_REG_DWORD(&reg->isp24.hccr, HCCRX_SET_HOST_INT);
		else
			WRT_REG_WORD(&reg->isp.hccr, HCCR_SET_HOST_INT);
		spin_unlock_irqrestore(&ha->hardware_lock, flags);

		wait_time = jiffies;
		if (!wait_for_completion_timeout(&ha->mbx_intr_comp,
		    mcp->tov * HZ)) {
			ql_dbg(ql_dbg_mbx, vha, 0x117a,
			    "cmd=%x Timeout.\n", command);
			spin_lock_irqsave(&ha->hardware_lock, flags);
			clear_bit(MBX_INTR_WAIT, &ha->mbx_cmd_flags);
			spin_unlock_irqrestore(&ha->hardware_lock, flags);
		}
		if (time_after(jiffies, wait_time + 5 * HZ))
			ql_log(ql_log_warn, vha, 0x1015, "cmd=0x%x, waited %d msecs\n",
			    command, jiffies_to_msecs(jiffies - wait_time));
	} else {
		ql_dbg(ql_dbg_mbx, vha, 0x1011,
		    "Cmd=%x Polling Mode.\n", command);

		if (IS_P3P_TYPE(ha)) {
			if (RD_REG_DWORD(&reg->isp82.hint) &
				HINT_MBX_INT_PENDING) {
				spin_unlock_irqrestore(&ha->hardware_lock,
					flags);
				ha->flags.mbox_busy = 0;
				ql_dbg(ql_dbg_mbx, vha, 0x1012,
				    "Pending mailbox timeout, exiting.\n");
				rval = QLA_FUNCTION_TIMEOUT;
				goto premature_exit;
			}
			WRT_REG_DWORD(&reg->isp82.hint, HINT_MBX_INT_PENDING);
		} else if (IS_FWI2_CAPABLE(ha))
			WRT_REG_DWORD(&reg->isp24.hccr, HCCRX_SET_HOST_INT);
		else
			WRT_REG_WORD(&reg->isp.hccr, HCCR_SET_HOST_INT);
		spin_unlock_irqrestore(&ha->hardware_lock, flags);

		wait_time = jiffies + mcp->tov * HZ; /* wait at most tov secs */
		while (!ha->flags.mbox_int) {
			if (time_after(jiffies, wait_time))
				break;

			/* Check for pending interrupts. */
			qla2x00_poll(ha->rsp_q_map[0]);

			if (!ha->flags.mbox_int &&
			    !(IS_QLA2200(ha) &&
			    command == MBC_LOAD_RISC_RAM_EXTENDED))
				msleep(10);
		} /* while */
		ql_dbg(ql_dbg_mbx, vha, 0x1013,
		    "Waited %d sec.\n",
		    (uint)((jiffies - (wait_time - (mcp->tov * HZ)))/HZ));
	}

	/* Check whether we timed out */
	if (ha->flags.mbox_int) {
		uint16_t *iptr2;

		ql_dbg(ql_dbg_mbx, vha, 0x1014,
		    "Cmd=%x completed.\n", command);

		/* Got interrupt. Clear the flag. */
		ha->flags.mbox_int = 0;
		clear_bit(MBX_INTERRUPT, &ha->mbx_cmd_flags);

		if (IS_P3P_TYPE(ha) && ha->flags.isp82xx_fw_hung) {
			ha->flags.mbox_busy = 0;
			/* Setting Link-Down error */
			mcp->mb[0] = MBS_LINK_DOWN_ERROR;
			ha->mcp = NULL;
			rval = QLA_FUNCTION_FAILED;
			ql_log(ql_log_warn, vha, 0xd048,
			    "FW hung = %d.\n", ha->flags.isp82xx_fw_hung);
			goto premature_exit;
		}

		if (ha->mailbox_out[0] != MBS_COMMAND_COMPLETE)
			rval = QLA_FUNCTION_FAILED;

		/* Load return mailbox registers. */
		iptr2 = mcp->mb;
		iptr = (uint16_t *)&ha->mailbox_out[0];
		mboxes = mcp->in_mb;

		ql_dbg(ql_dbg_mbx, vha, 0x1113,
		    "Mailbox registers (IN):\n");
		for (cnt = 0; cnt < ha->mbx_count; cnt++) {
			if (mboxes & BIT_0) {
				*iptr2 = *iptr;
				ql_dbg(ql_dbg_mbx, vha, 0x1114,
				    "mbox[%d]->0x%04x\n", cnt, *iptr2);
			}

			mboxes >>= 1;
			iptr2++;
			iptr++;
		}
	} else {

		uint16_t mb[8];
		uint32_t ictrl, host_status, hccr;
		uint16_t        w;

		if (IS_FWI2_CAPABLE(ha)) {
			mb[0] = RD_REG_WORD(&reg->isp24.mailbox0);
			mb[1] = RD_REG_WORD(&reg->isp24.mailbox1);
			mb[2] = RD_REG_WORD(&reg->isp24.mailbox2);
			mb[3] = RD_REG_WORD(&reg->isp24.mailbox3);
			mb[7] = RD_REG_WORD(&reg->isp24.mailbox7);
			ictrl = RD_REG_DWORD(&reg->isp24.ictrl);
			host_status = RD_REG_DWORD(&reg->isp24.host_status);
			hccr = RD_REG_DWORD(&reg->isp24.hccr);

			ql_log(ql_log_warn, vha, 0xd04c,
			    "MBX Command timeout for cmd %x, iocontrol=%x jiffies=%lx "
			    "mb[0-3]=[0x%x 0x%x 0x%x 0x%x] mb7 0x%x host_status 0x%x hccr 0x%x\n",
			    command, ictrl, jiffies, mb[0], mb[1], mb[2], mb[3],
			    mb[7], host_status, hccr);

		} else {
			mb[0] = RD_MAILBOX_REG(ha, &reg->isp, 0);
			ictrl = RD_REG_WORD(&reg->isp.ictrl);
			ql_dbg(ql_dbg_mbx + ql_dbg_buffer, vha, 0x1119,
			    "MBX Command timeout for cmd %x, iocontrol=%x jiffies=%lx "
			    "mb[0]=0x%x\n", command, ictrl, jiffies, mb[0]);
		}
		ql_dump_regs(ql_dbg_mbx + ql_dbg_buffer, vha, 0x1019);

		/* Capture FW dump only, if PCI device active */
		if (!pci_channel_offline(vha->hw->pdev)) {
			pci_read_config_word(ha->pdev, PCI_VENDOR_ID, &w);
			if (w == 0xffff || ictrl == 0xffffffff) {
				/* This is special case if there is unload
				 * of driver happening and if PCI device go
				 * into bad state due to PCI error condition
				 * then only PCI ERR flag would be set.
				 * we will do premature exit for above case.
				 */
				ha->flags.mbox_busy = 0;
				rval = QLA_FUNCTION_TIMEOUT;
				goto premature_exit;
			}

			/* Attempt to capture firmware dump for further
			 * anallysis of the current formware state. we do not
			 * need to do this if we are intentionally generating
			 * a dump
			 */
			if (mcp->mb[0] != MBC_GEN_SYSTEM_ERROR)
				ha->isp_ops->fw_dump(vha, 0);
			rval = QLA_FUNCTION_TIMEOUT;
		 }
	}

	ha->flags.mbox_busy = 0;

	/* Clean up */
	ha->mcp = NULL;

	if ((abort_active || !io_lock_on) && !IS_NOPOLLING_TYPE(ha)) {
		ql_dbg(ql_dbg_mbx, vha, 0x101a,
		    "Checking for additional resp interrupt.\n");

		/* polling mode for non isp_abort commands. */
		qla2x00_poll(ha->rsp_q_map[0]);
	}

	if (rval == QLA_FUNCTION_TIMEOUT &&
	    mcp->mb[0] != MBC_GEN_SYSTEM_ERROR) {
		if (!io_lock_on || (mcp->flags & IOCTL_CMD) ||
		    ha->flags.eeh_busy) {
			/* not in dpc. schedule it for dpc to take over. */
			ql_dbg(ql_dbg_mbx, vha, 0x101b,
			    "Timeout, schedule isp_abort_needed.\n");

			if (!test_bit(ISP_ABORT_NEEDED, &vha->dpc_flags) &&
			    !test_bit(ABORT_ISP_ACTIVE, &vha->dpc_flags) &&
			    !test_bit(ISP_ABORT_RETRY, &vha->dpc_flags)) {
				if (IS_QLA82XX(ha)) {
					ql_dbg(ql_dbg_mbx, vha, 0x112a,
					    "disabling pause transmit on port "
					    "0 & 1.\n");
					qla82xx_wr_32(ha,
					    QLA82XX_CRB_NIU + 0x98,
					    CRB_NIU_XG_PAUSE_CTL_P0|
					    CRB_NIU_XG_PAUSE_CTL_P1);
				}
				ql_log(ql_log_info, base_vha, 0x101c,
				    "Mailbox cmd timeout occurred, cmd=0x%x, "
				    "mb[0]=0x%x, eeh_busy=0x%x. Scheduling ISP "
				    "abort.\n", command, mcp->mb[0],
				    ha->flags.eeh_busy);
				set_bit(ISP_ABORT_NEEDED, &vha->dpc_flags);
				qla2xxx_wake_dpc(vha);
			}
		} else if (!abort_active) {
			/* call abort directly since we are in the DPC thread */
			ql_dbg(ql_dbg_mbx, vha, 0x101d,
			    "Timeout, calling abort_isp.\n");

			if (!test_bit(ISP_ABORT_NEEDED, &vha->dpc_flags) &&
			    !test_bit(ABORT_ISP_ACTIVE, &vha->dpc_flags) &&
			    !test_bit(ISP_ABORT_RETRY, &vha->dpc_flags)) {
				if (IS_QLA82XX(ha)) {
					ql_dbg(ql_dbg_mbx, vha, 0x112b,
					    "disabling pause transmit on port "
					    "0 & 1.\n");
					qla82xx_wr_32(ha,
					    QLA82XX_CRB_NIU + 0x98,
					    CRB_NIU_XG_PAUSE_CTL_P0|
					    CRB_NIU_XG_PAUSE_CTL_P1);
				}
				ql_log(ql_log_info, base_vha, 0x101e,
				    "Mailbox cmd timeout occurred, cmd=0x%x, "
				    "mb[0]=0x%x. Scheduling ISP abort ",
				    command, mcp->mb[0]);
				set_bit(ABORT_ISP_ACTIVE, &vha->dpc_flags);
				clear_bit(ISP_ABORT_NEEDED, &vha->dpc_flags);
				/* Allow next mbx cmd to come in. */
				complete(&ha->mbx_cmd_comp);
				if (ha->isp_ops->abort_isp(vha)) {
					/* Failed. retry later. */
					set_bit(ISP_ABORT_NEEDED,
					    &vha->dpc_flags);
				}
				clear_bit(ABORT_ISP_ACTIVE, &vha->dpc_flags);
				ql_dbg(ql_dbg_mbx, vha, 0x101f,
				    "Finished abort_isp.\n");
				goto mbx_done;
			}
		}
	}

premature_exit:
	/* Allow next mbx cmd to come in. */
	complete(&ha->mbx_cmd_comp);

mbx_done:
	if (rval) {
		if (ql2xextended_error_logging & (ql_dbg_disc|ql_dbg_mbx)) {
			pr_warn("%s [%s]-%04x:%ld: **** Failed", QL_MSGHDR,
			    dev_name(&ha->pdev->dev), 0x1020+0x800,
			    vha->host_no);
			mboxes = mcp->in_mb;
			cnt = 4;
			for (i = 0; i < ha->mbx_count && cnt; i++, mboxes >>= 1)
				if (mboxes & BIT_0) {
					printk(" mb[%u]=%x", i, mcp->mb[i]);
					cnt--;
				}
			pr_warn(" cmd=%x ****\n", command);
		}
		ql_dbg(ql_dbg_mbx, vha, 0x1198,
		    "host_status=%#x intr_ctrl=%#x intr_status=%#x\n",
		    RD_REG_DWORD(&reg->isp24.host_status),
		    RD_REG_DWORD(&reg->isp24.ictrl),
		    RD_REG_DWORD(&reg->isp24.istatus));
	} else {
		ql_dbg(ql_dbg_mbx, base_vha, 0x1021, "Done %s.\n", __func__);
	}

	return rval;
}

int
qla2x00_load_ram(scsi_qla_host_t *vha, dma_addr_t req_dma, uint32_t risc_addr,
    uint32_t risc_code_size)
{
	int rval;
	struct qla_hw_data *ha = vha->hw;
	mbx_cmd_t mc;
	mbx_cmd_t *mcp = &mc;

	ql_dbg(ql_dbg_mbx + ql_dbg_verbose, vha, 0x1022,
	    "Entered %s.\n", __func__);

	if (MSW(risc_addr) || IS_FWI2_CAPABLE(ha)) {
		mcp->mb[0] = MBC_LOAD_RISC_RAM_EXTENDED;
		mcp->mb[8] = MSW(risc_addr);
		mcp->out_mb = MBX_8|MBX_0;
	} else {
		mcp->mb[0] = MBC_LOAD_RISC_RAM;
		mcp->out_mb = MBX_0;
	}
	mcp->mb[1] = LSW(risc_addr);
	mcp->mb[2] = MSW(req_dma);
	mcp->mb[3] = LSW(req_dma);
	mcp->mb[6] = MSW(MSD(req_dma));
	mcp->mb[7] = LSW(MSD(req_dma));
	mcp->out_mb |= MBX_7|MBX_6|MBX_3|MBX_2|MBX_1;
	if (IS_FWI2_CAPABLE(ha)) {
		mcp->mb[4] = MSW(risc_code_size);
		mcp->mb[5] = LSW(risc_code_size);
		mcp->out_mb |= MBX_5|MBX_4;
	} else {
		mcp->mb[4] = LSW(risc_code_size);
		mcp->out_mb |= MBX_4;
	}

	mcp->in_mb = MBX_0;
	mcp->tov = MBX_TOV_SECONDS;
	mcp->flags = 0;
	rval = qla2x00_mailbox_command(vha, mcp);

	if (rval != QLA_SUCCESS) {
		ql_dbg(ql_dbg_mbx, vha, 0x1023,
		    "Failed=%x mb[0]=%x.\n", rval, mcp->mb[0]);
	} else {
		ql_dbg(ql_dbg_mbx + ql_dbg_verbose, vha, 0x1024,
		    "Done %s.\n", __func__);
	}

	return rval;
}

#define	EXTENDED_BB_CREDITS	BIT_0
#define	NVME_ENABLE_FLAG	BIT_3
<<<<<<< HEAD
=======
static inline uint16_t qla25xx_set_sfp_lr_dist(struct qla_hw_data *ha)
{
	uint16_t mb4 = BIT_0;

	if (IS_QLA83XX(ha) || IS_QLA27XX(ha))
		mb4 |= ha->long_range_distance << LR_DIST_FW_POS;

	return mb4;
}

static inline uint16_t qla25xx_set_nvr_lr_dist(struct qla_hw_data *ha)
{
	uint16_t mb4 = BIT_0;

	if (IS_QLA83XX(ha) || IS_QLA27XX(ha)) {
		struct nvram_81xx *nv = ha->nvram;

		mb4 |= LR_DIST_FW_FIELD(nv->enhanced_features);
	}

	return mb4;
}
>>>>>>> bb176f67

/*
 * qla2x00_execute_fw
 *     Start adapter firmware.
 *
 * Input:
 *     ha = adapter block pointer.
 *     TARGET_QUEUE_LOCK must be released.
 *     ADAPTER_STATE_LOCK must be released.
 *
 * Returns:
 *     qla2x00 local function return status code.
 *
 * Context:
 *     Kernel context.
 */
int
qla2x00_execute_fw(scsi_qla_host_t *vha, uint32_t risc_addr)
{
	int rval;
	struct qla_hw_data *ha = vha->hw;
	mbx_cmd_t mc;
	mbx_cmd_t *mcp = &mc;

	ql_dbg(ql_dbg_mbx + ql_dbg_verbose, vha, 0x1025,
	    "Entered %s.\n", __func__);

	mcp->mb[0] = MBC_EXECUTE_FIRMWARE;
	mcp->out_mb = MBX_0;
	mcp->in_mb = MBX_0;
	if (IS_FWI2_CAPABLE(ha)) {
		mcp->mb[1] = MSW(risc_addr);
		mcp->mb[2] = LSW(risc_addr);
		mcp->mb[3] = 0;
		mcp->mb[4] = 0;
		ha->flags.using_lr_setting = 0;
		if (IS_QLA25XX(ha) || IS_QLA81XX(ha) || IS_QLA83XX(ha) ||
		    IS_QLA27XX(ha)) {
			if (ql2xautodetectsfp) {
				if (ha->flags.detected_lr_sfp) {
					mcp->mb[4] |=
					    qla25xx_set_sfp_lr_dist(ha);
					ha->flags.using_lr_setting = 1;
				}
			} else {
				struct nvram_81xx *nv = ha->nvram;
				/* set LR distance if specified in nvram */
				if (nv->enhanced_features &
				    NEF_LR_DIST_ENABLE) {
					mcp->mb[4] |=
					    qla25xx_set_nvr_lr_dist(ha);
					ha->flags.using_lr_setting = 1;
				}
			}
		}

		if (ql2xnvmeenable && IS_QLA27XX(ha))
			mcp->mb[4] |= NVME_ENABLE_FLAG;

		if (IS_QLA83XX(ha) || IS_QLA27XX(ha)) {
			struct nvram_81xx *nv = ha->nvram;
			/* set minimum speed if specified in nvram */
			if (nv->min_link_speed >= 2 &&
			    nv->min_link_speed <= 5) {
				mcp->mb[4] |= BIT_4;
				mcp->mb[11] = nv->min_link_speed;
				mcp->out_mb |= MBX_11;
				mcp->in_mb |= BIT_5;
				vha->min_link_speed_feat = nv->min_link_speed;
			}
		}

		if (ql2xnvmeenable && IS_QLA27XX(ha))
			mcp->mb[4] |= NVME_ENABLE_FLAG;

		if (ha->flags.exlogins_enabled)
			mcp->mb[4] |= ENABLE_EXTENDED_LOGIN;

		if (ha->flags.exchoffld_enabled)
			mcp->mb[4] |= ENABLE_EXCHANGE_OFFLD;

		mcp->out_mb |= MBX_4|MBX_3|MBX_2|MBX_1;
		mcp->in_mb |= MBX_3 | MBX_2 | MBX_1;
	} else {
		mcp->mb[1] = LSW(risc_addr);
		mcp->out_mb |= MBX_1;
		if (IS_QLA2322(ha) || IS_QLA6322(ha)) {
			mcp->mb[2] = 0;
			mcp->out_mb |= MBX_2;
		}
	}

	mcp->tov = MBX_TOV_SECONDS;
	mcp->flags = 0;
	rval = qla2x00_mailbox_command(vha, mcp);

	if (rval != QLA_SUCCESS) {
		ql_dbg(ql_dbg_mbx, vha, 0x1026,
		    "Failed=%x mb[0]=%x.\n", rval, mcp->mb[0]);
	} else {
		if (IS_FWI2_CAPABLE(ha)) {
			ha->fw_ability_mask = mcp->mb[3] << 16 | mcp->mb[2];
			ql_dbg(ql_dbg_mbx, vha, 0x119a,
			    "fw_ability_mask=%x.\n", ha->fw_ability_mask);
			ql_dbg(ql_dbg_mbx, vha, 0x1027,
			    "exchanges=%x.\n", mcp->mb[1]);
			if (IS_QLA83XX(ha) || IS_QLA27XX(ha)) {
				ha->max_speed_sup = mcp->mb[2] & BIT_0;
				ql_dbg(ql_dbg_mbx, vha, 0x119b,
				    "Maximum speed supported=%s.\n",
				    ha->max_speed_sup ? "32Gps" : "16Gps");
				if (vha->min_link_speed_feat) {
					ha->min_link_speed = mcp->mb[5];
					ql_dbg(ql_dbg_mbx, vha, 0x119c,
					    "Minimum speed set=%s.\n",
					    mcp->mb[5] == 5 ? "32Gps" :
					    mcp->mb[5] == 4 ? "16Gps" :
					    mcp->mb[5] == 3 ? "8Gps" :
					    mcp->mb[5] == 2 ? "4Gps" :
						"unknown");
				}
			}
		}
		ql_dbg(ql_dbg_mbx + ql_dbg_verbose, vha, 0x1028,
		    "Done.\n");
	}

	return rval;
}

/*
 * qla_get_exlogin_status
 *	Get extended login status
 *	uses the memory offload control/status Mailbox
 *
 * Input:
 *	ha:		adapter state pointer.
 *	fwopt:		firmware options
 *
 * Returns:
 *	qla2x00 local function status
 *
 * Context:
 *	Kernel context.
 */
#define	FETCH_XLOGINS_STAT	0x8
int
qla_get_exlogin_status(scsi_qla_host_t *vha, uint16_t *buf_sz,
	uint16_t *ex_logins_cnt)
{
	int rval;
	mbx_cmd_t	mc;
	mbx_cmd_t	*mcp = &mc;

	ql_dbg(ql_dbg_mbx + ql_dbg_verbose, vha, 0x118f,
	    "Entered %s\n", __func__);

	memset(mcp->mb, 0 , sizeof(mcp->mb));
	mcp->mb[0] = MBC_GET_MEM_OFFLOAD_CNTRL_STAT;
	mcp->mb[1] = FETCH_XLOGINS_STAT;
	mcp->out_mb = MBX_1|MBX_0;
	mcp->in_mb = MBX_10|MBX_4|MBX_0;
	mcp->tov = MBX_TOV_SECONDS;
	mcp->flags = 0;

	rval = qla2x00_mailbox_command(vha, mcp);
	if (rval != QLA_SUCCESS) {
		ql_dbg(ql_dbg_mbx, vha, 0x1115, "Failed=%x.\n", rval);
	} else {
		*buf_sz = mcp->mb[4];
		*ex_logins_cnt = mcp->mb[10];

		ql_log(ql_log_info, vha, 0x1190,
		    "buffer size 0x%x, exchange login count=%d\n",
		    mcp->mb[4], mcp->mb[10]);

		ql_dbg(ql_dbg_mbx + ql_dbg_verbose, vha, 0x1116,
		    "Done %s.\n", __func__);
	}

	return rval;
}

/*
 * qla_set_exlogin_mem_cfg
 *	set extended login memory configuration
 *	Mbx needs to be issues before init_cb is set
 *
 * Input:
 *	ha:		adapter state pointer.
 *	buffer:		buffer pointer
 *	phys_addr:	physical address of buffer
 *	size:		size of buffer
 *	TARGET_QUEUE_LOCK must be released
 *	ADAPTER_STATE_LOCK must be release
 *
 * Returns:
 *	qla2x00 local funxtion status code.
 *
 * Context:
 *	Kernel context.
 */
#define CONFIG_XLOGINS_MEM	0x3
int
qla_set_exlogin_mem_cfg(scsi_qla_host_t *vha, dma_addr_t phys_addr)
{
	int		rval;
	mbx_cmd_t	mc;
	mbx_cmd_t	*mcp = &mc;
	struct qla_hw_data *ha = vha->hw;

	ql_dbg(ql_dbg_mbx + ql_dbg_verbose, vha, 0x111a,
	    "Entered %s.\n", __func__);

	memset(mcp->mb, 0 , sizeof(mcp->mb));
	mcp->mb[0] = MBC_GET_MEM_OFFLOAD_CNTRL_STAT;
	mcp->mb[1] = CONFIG_XLOGINS_MEM;
	mcp->mb[2] = MSW(phys_addr);
	mcp->mb[3] = LSW(phys_addr);
	mcp->mb[6] = MSW(MSD(phys_addr));
	mcp->mb[7] = LSW(MSD(phys_addr));
	mcp->mb[8] = MSW(ha->exlogin_size);
	mcp->mb[9] = LSW(ha->exlogin_size);
	mcp->out_mb = MBX_9|MBX_8|MBX_7|MBX_6|MBX_3|MBX_2|MBX_1|MBX_0;
	mcp->in_mb = MBX_11|MBX_0;
	mcp->tov = MBX_TOV_SECONDS;
	mcp->flags = 0;
	rval = qla2x00_mailbox_command(vha, mcp);
	if (rval != QLA_SUCCESS) {
		/*EMPTY*/
		ql_dbg(ql_dbg_mbx, vha, 0x111b, "Failed=%x.\n", rval);
	} else {
		ql_dbg(ql_dbg_mbx + ql_dbg_verbose, vha, 0x118c,
		    "Done %s.\n", __func__);
	}

	return rval;
}

/*
 * qla_get_exchoffld_status
 *	Get exchange offload status
 *	uses the memory offload control/status Mailbox
 *
 * Input:
 *	ha:		adapter state pointer.
 *	fwopt:		firmware options
 *
 * Returns:
 *	qla2x00 local function status
 *
 * Context:
 *	Kernel context.
 */
#define	FETCH_XCHOFFLD_STAT	0x2
int
qla_get_exchoffld_status(scsi_qla_host_t *vha, uint16_t *buf_sz,
	uint16_t *ex_logins_cnt)
{
	int rval;
	mbx_cmd_t	mc;
	mbx_cmd_t	*mcp = &mc;

	ql_dbg(ql_dbg_mbx + ql_dbg_verbose, vha, 0x1019,
	    "Entered %s\n", __func__);

	memset(mcp->mb, 0 , sizeof(mcp->mb));
	mcp->mb[0] = MBC_GET_MEM_OFFLOAD_CNTRL_STAT;
	mcp->mb[1] = FETCH_XCHOFFLD_STAT;
	mcp->out_mb = MBX_1|MBX_0;
	mcp->in_mb = MBX_10|MBX_4|MBX_0;
	mcp->tov = MBX_TOV_SECONDS;
	mcp->flags = 0;

	rval = qla2x00_mailbox_command(vha, mcp);
	if (rval != QLA_SUCCESS) {
		ql_dbg(ql_dbg_mbx, vha, 0x1155, "Failed=%x.\n", rval);
	} else {
		*buf_sz = mcp->mb[4];
		*ex_logins_cnt = mcp->mb[10];

		ql_log(ql_log_info, vha, 0x118e,
		    "buffer size 0x%x, exchange offload count=%d\n",
		    mcp->mb[4], mcp->mb[10]);

		ql_dbg(ql_dbg_mbx + ql_dbg_verbose, vha, 0x1156,
		    "Done %s.\n", __func__);
	}

	return rval;
}

/*
 * qla_set_exchoffld_mem_cfg
 *	Set exchange offload memory configuration
 *	Mbx needs to be issues before init_cb is set
 *
 * Input:
 *	ha:		adapter state pointer.
 *	buffer:		buffer pointer
 *	phys_addr:	physical address of buffer
 *	size:		size of buffer
 *	TARGET_QUEUE_LOCK must be released
 *	ADAPTER_STATE_LOCK must be release
 *
 * Returns:
 *	qla2x00 local funxtion status code.
 *
 * Context:
 *	Kernel context.
 */
#define CONFIG_XCHOFFLD_MEM	0x3
int
qla_set_exchoffld_mem_cfg(scsi_qla_host_t *vha)
{
	int		rval;
	mbx_cmd_t	mc;
	mbx_cmd_t	*mcp = &mc;
	struct qla_hw_data *ha = vha->hw;

	ql_dbg(ql_dbg_mbx + ql_dbg_verbose, vha, 0x1157,
	    "Entered %s.\n", __func__);

	memset(mcp->mb, 0 , sizeof(mcp->mb));
	mcp->mb[0] = MBC_GET_MEM_OFFLOAD_CNTRL_STAT;
	mcp->mb[1] = CONFIG_XCHOFFLD_MEM;
	mcp->mb[2] = MSW(ha->exchoffld_buf_dma);
	mcp->mb[3] = LSW(ha->exchoffld_buf_dma);
	mcp->mb[6] = MSW(MSD(ha->exchoffld_buf_dma));
	mcp->mb[7] = LSW(MSD(ha->exchoffld_buf_dma));
	mcp->mb[8] = MSW(ha->exchoffld_size);
	mcp->mb[9] = LSW(ha->exchoffld_size);
	mcp->out_mb = MBX_9|MBX_8|MBX_7|MBX_6|MBX_3|MBX_2|MBX_1|MBX_0;
	mcp->in_mb = MBX_11|MBX_0;
	mcp->tov = MBX_TOV_SECONDS;
	mcp->flags = 0;
	rval = qla2x00_mailbox_command(vha, mcp);
	if (rval != QLA_SUCCESS) {
		/*EMPTY*/
		ql_dbg(ql_dbg_mbx, vha, 0x1158, "Failed=%x.\n", rval);
	} else {
		ql_dbg(ql_dbg_mbx + ql_dbg_verbose, vha, 0x1192,
		    "Done %s.\n", __func__);
	}

	return rval;
}

/*
 * qla2x00_get_fw_version
 *	Get firmware version.
 *
 * Input:
 *	ha:		adapter state pointer.
 *	major:		pointer for major number.
 *	minor:		pointer for minor number.
 *	subminor:	pointer for subminor number.
 *
 * Returns:
 *	qla2x00 local function return status code.
 *
 * Context:
 *	Kernel context.
 */
int
qla2x00_get_fw_version(scsi_qla_host_t *vha)
{
	int		rval;
	mbx_cmd_t	mc;
	mbx_cmd_t	*mcp = &mc;
	struct qla_hw_data *ha = vha->hw;

	ql_dbg(ql_dbg_mbx + ql_dbg_verbose, vha, 0x1029,
	    "Entered %s.\n", __func__);

	mcp->mb[0] = MBC_GET_FIRMWARE_VERSION;
	mcp->out_mb = MBX_0;
	mcp->in_mb = MBX_6|MBX_5|MBX_4|MBX_3|MBX_2|MBX_1|MBX_0;
	if (IS_QLA81XX(vha->hw) || IS_QLA8031(ha) || IS_QLA8044(ha))
		mcp->in_mb |= MBX_13|MBX_12|MBX_11|MBX_10|MBX_9|MBX_8;
	if (IS_FWI2_CAPABLE(ha))
		mcp->in_mb |= MBX_17|MBX_16|MBX_15;
	if (IS_QLA27XX(ha))
		mcp->in_mb |=
		    MBX_25|MBX_24|MBX_23|MBX_22|MBX_21|MBX_20|MBX_19|MBX_18|
		    MBX_14|MBX_13|MBX_11|MBX_10|MBX_9|MBX_8;

	mcp->flags = 0;
	mcp->tov = MBX_TOV_SECONDS;
	rval = qla2x00_mailbox_command(vha, mcp);
	if (rval != QLA_SUCCESS)
		goto failed;

	/* Return mailbox data. */
	ha->fw_major_version = mcp->mb[1];
	ha->fw_minor_version = mcp->mb[2];
	ha->fw_subminor_version = mcp->mb[3];
	ha->fw_attributes = mcp->mb[6];
	if (IS_QLA2100(vha->hw) || IS_QLA2200(vha->hw))
		ha->fw_memory_size = 0x1FFFF;		/* Defaults to 128KB. */
	else
		ha->fw_memory_size = (mcp->mb[5] << 16) | mcp->mb[4];

	if (IS_QLA81XX(vha->hw) || IS_QLA8031(vha->hw) || IS_QLA8044(ha)) {
		ha->mpi_version[0] = mcp->mb[10] & 0xff;
		ha->mpi_version[1] = mcp->mb[11] >> 8;
		ha->mpi_version[2] = mcp->mb[11] & 0xff;
		ha->mpi_capabilities = (mcp->mb[12] << 16) | mcp->mb[13];
		ha->phy_version[0] = mcp->mb[8] & 0xff;
		ha->phy_version[1] = mcp->mb[9] >> 8;
		ha->phy_version[2] = mcp->mb[9] & 0xff;
	}

	if (IS_FWI2_CAPABLE(ha)) {
		ha->fw_attributes_h = mcp->mb[15];
		ha->fw_attributes_ext[0] = mcp->mb[16];
		ha->fw_attributes_ext[1] = mcp->mb[17];
		ql_dbg(ql_dbg_mbx + ql_dbg_verbose, vha, 0x1139,
		    "%s: FW_attributes Upper: 0x%x, Lower: 0x%x.\n",
		    __func__, mcp->mb[15], mcp->mb[6]);
		ql_dbg(ql_dbg_mbx + ql_dbg_verbose, vha, 0x112f,
		    "%s: Ext_FwAttributes Upper: 0x%x, Lower: 0x%x.\n",
		    __func__, mcp->mb[17], mcp->mb[16]);

		if (ha->fw_attributes_h & 0x4)
			ql_dbg(ql_dbg_mbx + ql_dbg_verbose, vha, 0x118d,
			    "%s: Firmware supports Extended Login 0x%x\n",
			    __func__, ha->fw_attributes_h);

		if (ha->fw_attributes_h & 0x8)
			ql_dbg(ql_dbg_mbx + ql_dbg_verbose, vha, 0x1191,
			    "%s: Firmware supports Exchange Offload 0x%x\n",
			    __func__, ha->fw_attributes_h);

<<<<<<< HEAD
		/* bit 26 of fw_attributes */
		if ((ha->fw_attributes_h & 0x400) && ql2xnvmeenable) {
			struct init_cb_24xx *icb;

			icb = (struct init_cb_24xx *)ha->init_cb;
			/*
			 * fw supports nvme and driver load
			 * parameter requested nvme
			 */
			vha->flags.nvme_enabled = 1;
			icb->firmware_options_2 &= cpu_to_le32(~0xf);
			ha->zio_mode = 0;
			ha->zio_timer = 0;
		}
=======
		/*
		 * FW supports nvme and driver load parameter requested nvme.
		 * BIT 26 of fw_attributes indicates NVMe support.
		 */
		if ((ha->fw_attributes_h & 0x400) && ql2xnvmeenable)
			vha->flags.nvme_enabled = 1;
>>>>>>> bb176f67

	}

	if (IS_QLA27XX(ha)) {
		ha->mpi_version[0] = mcp->mb[10] & 0xff;
		ha->mpi_version[1] = mcp->mb[11] >> 8;
		ha->mpi_version[2] = mcp->mb[11] & 0xff;
		ha->pep_version[0] = mcp->mb[13] & 0xff;
		ha->pep_version[1] = mcp->mb[14] >> 8;
		ha->pep_version[2] = mcp->mb[14] & 0xff;
		ha->fw_shared_ram_start = (mcp->mb[19] << 16) | mcp->mb[18];
		ha->fw_shared_ram_end = (mcp->mb[21] << 16) | mcp->mb[20];
		ha->fw_ddr_ram_start = (mcp->mb[23] << 16) | mcp->mb[22];
		ha->fw_ddr_ram_end = (mcp->mb[25] << 16) | mcp->mb[24];
	}

failed:
	if (rval != QLA_SUCCESS) {
		/*EMPTY*/
		ql_dbg(ql_dbg_mbx, vha, 0x102a, "Failed=%x.\n", rval);
	} else {
		/*EMPTY*/
		ql_dbg(ql_dbg_mbx + ql_dbg_verbose, vha, 0x102b,
		    "Done %s.\n", __func__);
	}
	return rval;
}

/*
 * qla2x00_get_fw_options
 *	Set firmware options.
 *
 * Input:
 *	ha = adapter block pointer.
 *	fwopt = pointer for firmware options.
 *
 * Returns:
 *	qla2x00 local function return status code.
 *
 * Context:
 *	Kernel context.
 */
int
qla2x00_get_fw_options(scsi_qla_host_t *vha, uint16_t *fwopts)
{
	int rval;
	mbx_cmd_t mc;
	mbx_cmd_t *mcp = &mc;

	ql_dbg(ql_dbg_mbx + ql_dbg_verbose, vha, 0x102c,
	    "Entered %s.\n", __func__);

	mcp->mb[0] = MBC_GET_FIRMWARE_OPTION;
	mcp->out_mb = MBX_0;
	mcp->in_mb = MBX_3|MBX_2|MBX_1|MBX_0;
	mcp->tov = MBX_TOV_SECONDS;
	mcp->flags = 0;
	rval = qla2x00_mailbox_command(vha, mcp);

	if (rval != QLA_SUCCESS) {
		/*EMPTY*/
		ql_dbg(ql_dbg_mbx, vha, 0x102d, "Failed=%x.\n", rval);
	} else {
		fwopts[0] = mcp->mb[0];
		fwopts[1] = mcp->mb[1];
		fwopts[2] = mcp->mb[2];
		fwopts[3] = mcp->mb[3];

		ql_dbg(ql_dbg_mbx + ql_dbg_verbose, vha, 0x102e,
		    "Done %s.\n", __func__);
	}

	return rval;
}


/*
 * qla2x00_set_fw_options
 *	Set firmware options.
 *
 * Input:
 *	ha = adapter block pointer.
 *	fwopt = pointer for firmware options.
 *
 * Returns:
 *	qla2x00 local function return status code.
 *
 * Context:
 *	Kernel context.
 */
int
qla2x00_set_fw_options(scsi_qla_host_t *vha, uint16_t *fwopts)
{
	int rval;
	mbx_cmd_t mc;
	mbx_cmd_t *mcp = &mc;

	ql_dbg(ql_dbg_mbx + ql_dbg_verbose, vha, 0x102f,
	    "Entered %s.\n", __func__);

	mcp->mb[0] = MBC_SET_FIRMWARE_OPTION;
	mcp->mb[1] = fwopts[1];
	mcp->mb[2] = fwopts[2];
	mcp->mb[3] = fwopts[3];
	mcp->out_mb = MBX_3|MBX_2|MBX_1|MBX_0;
	mcp->in_mb = MBX_0;
	if (IS_FWI2_CAPABLE(vha->hw)) {
		mcp->in_mb |= MBX_1;
		mcp->mb[10] = fwopts[10];
		mcp->out_mb |= MBX_10;
	} else {
		mcp->mb[10] = fwopts[10];
		mcp->mb[11] = fwopts[11];
		mcp->mb[12] = 0;	/* Undocumented, but used */
		mcp->out_mb |= MBX_12|MBX_11|MBX_10;
	}
	mcp->tov = MBX_TOV_SECONDS;
	mcp->flags = 0;
	rval = qla2x00_mailbox_command(vha, mcp);

	fwopts[0] = mcp->mb[0];

	if (rval != QLA_SUCCESS) {
		/*EMPTY*/
		ql_dbg(ql_dbg_mbx, vha, 0x1030,
		    "Failed=%x (%x/%x).\n", rval, mcp->mb[0], mcp->mb[1]);
	} else {
		/*EMPTY*/
		ql_dbg(ql_dbg_mbx + ql_dbg_verbose, vha, 0x1031,
		    "Done %s.\n", __func__);
	}

	return rval;
}

/*
 * qla2x00_mbx_reg_test
 *	Mailbox register wrap test.
 *
 * Input:
 *	ha = adapter block pointer.
 *	TARGET_QUEUE_LOCK must be released.
 *	ADAPTER_STATE_LOCK must be released.
 *
 * Returns:
 *	qla2x00 local function return status code.
 *
 * Context:
 *	Kernel context.
 */
int
qla2x00_mbx_reg_test(scsi_qla_host_t *vha)
{
	int rval;
	mbx_cmd_t mc;
	mbx_cmd_t *mcp = &mc;

	ql_dbg(ql_dbg_mbx + ql_dbg_verbose, vha, 0x1032,
	    "Entered %s.\n", __func__);

	mcp->mb[0] = MBC_MAILBOX_REGISTER_TEST;
	mcp->mb[1] = 0xAAAA;
	mcp->mb[2] = 0x5555;
	mcp->mb[3] = 0xAA55;
	mcp->mb[4] = 0x55AA;
	mcp->mb[5] = 0xA5A5;
	mcp->mb[6] = 0x5A5A;
	mcp->mb[7] = 0x2525;
	mcp->out_mb = MBX_7|MBX_6|MBX_5|MBX_4|MBX_3|MBX_2|MBX_1|MBX_0;
	mcp->in_mb = MBX_7|MBX_6|MBX_5|MBX_4|MBX_3|MBX_2|MBX_1|MBX_0;
	mcp->tov = MBX_TOV_SECONDS;
	mcp->flags = 0;
	rval = qla2x00_mailbox_command(vha, mcp);

	if (rval == QLA_SUCCESS) {
		if (mcp->mb[1] != 0xAAAA || mcp->mb[2] != 0x5555 ||
		    mcp->mb[3] != 0xAA55 || mcp->mb[4] != 0x55AA)
			rval = QLA_FUNCTION_FAILED;
		if (mcp->mb[5] != 0xA5A5 || mcp->mb[6] != 0x5A5A ||
		    mcp->mb[7] != 0x2525)
			rval = QLA_FUNCTION_FAILED;
	}

	if (rval != QLA_SUCCESS) {
		/*EMPTY*/
		ql_dbg(ql_dbg_mbx, vha, 0x1033, "Failed=%x.\n", rval);
	} else {
		/*EMPTY*/
		ql_dbg(ql_dbg_mbx + ql_dbg_verbose, vha, 0x1034,
		    "Done %s.\n", __func__);
	}

	return rval;
}

/*
 * qla2x00_verify_checksum
 *	Verify firmware checksum.
 *
 * Input:
 *	ha = adapter block pointer.
 *	TARGET_QUEUE_LOCK must be released.
 *	ADAPTER_STATE_LOCK must be released.
 *
 * Returns:
 *	qla2x00 local function return status code.
 *
 * Context:
 *	Kernel context.
 */
int
qla2x00_verify_checksum(scsi_qla_host_t *vha, uint32_t risc_addr)
{
	int rval;
	mbx_cmd_t mc;
	mbx_cmd_t *mcp = &mc;

	ql_dbg(ql_dbg_mbx + ql_dbg_verbose, vha, 0x1035,
	    "Entered %s.\n", __func__);

	mcp->mb[0] = MBC_VERIFY_CHECKSUM;
	mcp->out_mb = MBX_0;
	mcp->in_mb = MBX_0;
	if (IS_FWI2_CAPABLE(vha->hw)) {
		mcp->mb[1] = MSW(risc_addr);
		mcp->mb[2] = LSW(risc_addr);
		mcp->out_mb |= MBX_2|MBX_1;
		mcp->in_mb |= MBX_2|MBX_1;
	} else {
		mcp->mb[1] = LSW(risc_addr);
		mcp->out_mb |= MBX_1;
		mcp->in_mb |= MBX_1;
	}

	mcp->tov = MBX_TOV_SECONDS;
	mcp->flags = 0;
	rval = qla2x00_mailbox_command(vha, mcp);

	if (rval != QLA_SUCCESS) {
		ql_dbg(ql_dbg_mbx, vha, 0x1036,
		    "Failed=%x chm sum=%x.\n", rval, IS_FWI2_CAPABLE(vha->hw) ?
		    (mcp->mb[2] << 16) | mcp->mb[1] : mcp->mb[1]);
	} else {
		ql_dbg(ql_dbg_mbx + ql_dbg_verbose, vha, 0x1037,
		    "Done %s.\n", __func__);
	}

	return rval;
}

/*
 * qla2x00_issue_iocb
 *	Issue IOCB using mailbox command
 *
 * Input:
 *	ha = adapter state pointer.
 *	buffer = buffer pointer.
 *	phys_addr = physical address of buffer.
 *	size = size of buffer.
 *	TARGET_QUEUE_LOCK must be released.
 *	ADAPTER_STATE_LOCK must be released.
 *
 * Returns:
 *	qla2x00 local function return status code.
 *
 * Context:
 *	Kernel context.
 */
int
qla2x00_issue_iocb_timeout(scsi_qla_host_t *vha, void *buffer,
    dma_addr_t phys_addr, size_t size, uint32_t tov)
{
	int		rval;
	mbx_cmd_t	mc;
	mbx_cmd_t	*mcp = &mc;

	ql_dbg(ql_dbg_mbx + ql_dbg_verbose, vha, 0x1038,
	    "Entered %s.\n", __func__);

	mcp->mb[0] = MBC_IOCB_COMMAND_A64;
	mcp->mb[1] = 0;
	mcp->mb[2] = MSW(phys_addr);
	mcp->mb[3] = LSW(phys_addr);
	mcp->mb[6] = MSW(MSD(phys_addr));
	mcp->mb[7] = LSW(MSD(phys_addr));
	mcp->out_mb = MBX_7|MBX_6|MBX_3|MBX_2|MBX_1|MBX_0;
	mcp->in_mb = MBX_2|MBX_0;
	mcp->tov = tov;
	mcp->flags = 0;
	rval = qla2x00_mailbox_command(vha, mcp);

	if (rval != QLA_SUCCESS) {
		/*EMPTY*/
		ql_dbg(ql_dbg_mbx, vha, 0x1039, "Failed=%x.\n", rval);
	} else {
		sts_entry_t *sts_entry = (sts_entry_t *) buffer;

		/* Mask reserved bits. */
		sts_entry->entry_status &=
		    IS_FWI2_CAPABLE(vha->hw) ? RF_MASK_24XX : RF_MASK;
		ql_dbg(ql_dbg_mbx + ql_dbg_verbose, vha, 0x103a,
		    "Done %s.\n", __func__);
	}

	return rval;
}

int
qla2x00_issue_iocb(scsi_qla_host_t *vha, void *buffer, dma_addr_t phys_addr,
    size_t size)
{
	return qla2x00_issue_iocb_timeout(vha, buffer, phys_addr, size,
	    MBX_TOV_SECONDS);
}

/*
 * qla2x00_abort_command
 *	Abort command aborts a specified IOCB.
 *
 * Input:
 *	ha = adapter block pointer.
 *	sp = SB structure pointer.
 *
 * Returns:
 *	qla2x00 local function return status code.
 *
 * Context:
 *	Kernel context.
 */
int
qla2x00_abort_command(srb_t *sp)
{
	unsigned long   flags = 0;
	int		rval;
	uint32_t	handle = 0;
	mbx_cmd_t	mc;
	mbx_cmd_t	*mcp = &mc;
	fc_port_t	*fcport = sp->fcport;
	scsi_qla_host_t *vha = fcport->vha;
	struct qla_hw_data *ha = vha->hw;
	struct req_que *req;
	struct scsi_cmnd *cmd = GET_CMD_SP(sp);

	ql_dbg(ql_dbg_mbx + ql_dbg_verbose, vha, 0x103b,
	    "Entered %s.\n", __func__);

	if (vha->flags.qpairs_available && sp->qpair)
		req = sp->qpair->req;
	else
		req = vha->req;

	spin_lock_irqsave(&ha->hardware_lock, flags);
	for (handle = 1; handle < req->num_outstanding_cmds; handle++) {
		if (req->outstanding_cmds[handle] == sp)
			break;
	}
	spin_unlock_irqrestore(&ha->hardware_lock, flags);

	if (handle == req->num_outstanding_cmds) {
		/* command not found */
		return QLA_FUNCTION_FAILED;
	}

	mcp->mb[0] = MBC_ABORT_COMMAND;
	if (HAS_EXTENDED_IDS(ha))
		mcp->mb[1] = fcport->loop_id;
	else
		mcp->mb[1] = fcport->loop_id << 8;
	mcp->mb[2] = (uint16_t)handle;
	mcp->mb[3] = (uint16_t)(handle >> 16);
	mcp->mb[6] = (uint16_t)cmd->device->lun;
	mcp->out_mb = MBX_6|MBX_3|MBX_2|MBX_1|MBX_0;
	mcp->in_mb = MBX_0;
	mcp->tov = MBX_TOV_SECONDS;
	mcp->flags = 0;
	rval = qla2x00_mailbox_command(vha, mcp);

	if (rval != QLA_SUCCESS) {
		ql_dbg(ql_dbg_mbx, vha, 0x103c, "Failed=%x.\n", rval);
	} else {
		ql_dbg(ql_dbg_mbx + ql_dbg_verbose, vha, 0x103d,
		    "Done %s.\n", __func__);
	}

	return rval;
}

int
qla2x00_abort_target(struct fc_port *fcport, uint64_t l, int tag)
{
	int rval, rval2;
	mbx_cmd_t  mc;
	mbx_cmd_t  *mcp = &mc;
	scsi_qla_host_t *vha;
	struct req_que *req;
	struct rsp_que *rsp;

	l = l;
	vha = fcport->vha;

	ql_dbg(ql_dbg_mbx + ql_dbg_verbose, vha, 0x103e,
	    "Entered %s.\n", __func__);

	req = vha->hw->req_q_map[0];
	rsp = req->rsp;
	mcp->mb[0] = MBC_ABORT_TARGET;
	mcp->out_mb = MBX_9|MBX_2|MBX_1|MBX_0;
	if (HAS_EXTENDED_IDS(vha->hw)) {
		mcp->mb[1] = fcport->loop_id;
		mcp->mb[10] = 0;
		mcp->out_mb |= MBX_10;
	} else {
		mcp->mb[1] = fcport->loop_id << 8;
	}
	mcp->mb[2] = vha->hw->loop_reset_delay;
	mcp->mb[9] = vha->vp_idx;

	mcp->in_mb = MBX_0;
	mcp->tov = MBX_TOV_SECONDS;
	mcp->flags = 0;
	rval = qla2x00_mailbox_command(vha, mcp);
	if (rval != QLA_SUCCESS) {
		ql_dbg(ql_dbg_mbx + ql_dbg_verbose, vha, 0x103f,
		    "Failed=%x.\n", rval);
	}

	/* Issue marker IOCB. */
	rval2 = qla2x00_marker(vha, req, rsp, fcport->loop_id, 0,
							MK_SYNC_ID);
	if (rval2 != QLA_SUCCESS) {
		ql_dbg(ql_dbg_mbx, vha, 0x1040,
		    "Failed to issue marker IOCB (%x).\n", rval2);
	} else {
		ql_dbg(ql_dbg_mbx + ql_dbg_verbose, vha, 0x1041,
		    "Done %s.\n", __func__);
	}

	return rval;
}

int
qla2x00_lun_reset(struct fc_port *fcport, uint64_t l, int tag)
{
	int rval, rval2;
	mbx_cmd_t  mc;
	mbx_cmd_t  *mcp = &mc;
	scsi_qla_host_t *vha;
	struct req_que *req;
	struct rsp_que *rsp;

	vha = fcport->vha;

	ql_dbg(ql_dbg_mbx + ql_dbg_verbose, vha, 0x1042,
	    "Entered %s.\n", __func__);

	req = vha->hw->req_q_map[0];
	rsp = req->rsp;
	mcp->mb[0] = MBC_LUN_RESET;
	mcp->out_mb = MBX_9|MBX_3|MBX_2|MBX_1|MBX_0;
	if (HAS_EXTENDED_IDS(vha->hw))
		mcp->mb[1] = fcport->loop_id;
	else
		mcp->mb[1] = fcport->loop_id << 8;
	mcp->mb[2] = (u32)l;
	mcp->mb[3] = 0;
	mcp->mb[9] = vha->vp_idx;

	mcp->in_mb = MBX_0;
	mcp->tov = MBX_TOV_SECONDS;
	mcp->flags = 0;
	rval = qla2x00_mailbox_command(vha, mcp);
	if (rval != QLA_SUCCESS) {
		ql_dbg(ql_dbg_mbx, vha, 0x1043, "Failed=%x.\n", rval);
	}

	/* Issue marker IOCB. */
	rval2 = qla2x00_marker(vha, req, rsp, fcport->loop_id, l,
								MK_SYNC_ID_LUN);
	if (rval2 != QLA_SUCCESS) {
		ql_dbg(ql_dbg_mbx, vha, 0x1044,
		    "Failed to issue marker IOCB (%x).\n", rval2);
	} else {
		ql_dbg(ql_dbg_mbx + ql_dbg_verbose, vha, 0x1045,
		    "Done %s.\n", __func__);
	}

	return rval;
}

/*
 * qla2x00_get_adapter_id
 *	Get adapter ID and topology.
 *
 * Input:
 *	ha = adapter block pointer.
 *	id = pointer for loop ID.
 *	al_pa = pointer for AL_PA.
 *	area = pointer for area.
 *	domain = pointer for domain.
 *	top = pointer for topology.
 *	TARGET_QUEUE_LOCK must be released.
 *	ADAPTER_STATE_LOCK must be released.
 *
 * Returns:
 *	qla2x00 local function return status code.
 *
 * Context:
 *	Kernel context.
 */
int
qla2x00_get_adapter_id(scsi_qla_host_t *vha, uint16_t *id, uint8_t *al_pa,
    uint8_t *area, uint8_t *domain, uint16_t *top, uint16_t *sw_cap)
{
	int rval;
	mbx_cmd_t mc;
	mbx_cmd_t *mcp = &mc;

	ql_dbg(ql_dbg_mbx + ql_dbg_verbose, vha, 0x1046,
	    "Entered %s.\n", __func__);

	mcp->mb[0] = MBC_GET_ADAPTER_LOOP_ID;
	mcp->mb[9] = vha->vp_idx;
	mcp->out_mb = MBX_9|MBX_0;
	mcp->in_mb = MBX_9|MBX_7|MBX_6|MBX_3|MBX_2|MBX_1|MBX_0;
	if (IS_CNA_CAPABLE(vha->hw))
		mcp->in_mb |= MBX_13|MBX_12|MBX_11|MBX_10;
	if (IS_FWI2_CAPABLE(vha->hw))
		mcp->in_mb |= MBX_19|MBX_18|MBX_17|MBX_16;
	if (IS_QLA27XX(vha->hw))
		mcp->in_mb |= MBX_15;
	mcp->tov = MBX_TOV_SECONDS;
	mcp->flags = 0;
	rval = qla2x00_mailbox_command(vha, mcp);
	if (mcp->mb[0] == MBS_COMMAND_ERROR)
		rval = QLA_COMMAND_ERROR;
	else if (mcp->mb[0] == MBS_INVALID_COMMAND)
		rval = QLA_INVALID_COMMAND;

	/* Return data. */
	*id = mcp->mb[1];
	*al_pa = LSB(mcp->mb[2]);
	*area = MSB(mcp->mb[2]);
	*domain	= LSB(mcp->mb[3]);
	*top = mcp->mb[6];
	*sw_cap = mcp->mb[7];

	if (rval != QLA_SUCCESS) {
		/*EMPTY*/
		ql_dbg(ql_dbg_mbx, vha, 0x1047, "Failed=%x.\n", rval);
	} else {
		ql_dbg(ql_dbg_mbx + ql_dbg_verbose, vha, 0x1048,
		    "Done %s.\n", __func__);

		if (IS_CNA_CAPABLE(vha->hw)) {
			vha->fcoe_vlan_id = mcp->mb[9] & 0xfff;
			vha->fcoe_fcf_idx = mcp->mb[10];
			vha->fcoe_vn_port_mac[5] = mcp->mb[11] >> 8;
			vha->fcoe_vn_port_mac[4] = mcp->mb[11] & 0xff;
			vha->fcoe_vn_port_mac[3] = mcp->mb[12] >> 8;
			vha->fcoe_vn_port_mac[2] = mcp->mb[12] & 0xff;
			vha->fcoe_vn_port_mac[1] = mcp->mb[13] >> 8;
			vha->fcoe_vn_port_mac[0] = mcp->mb[13] & 0xff;
		}
		/* If FA-WWN supported */
		if (IS_FAWWN_CAPABLE(vha->hw)) {
			if (mcp->mb[7] & BIT_14) {
				vha->port_name[0] = MSB(mcp->mb[16]);
				vha->port_name[1] = LSB(mcp->mb[16]);
				vha->port_name[2] = MSB(mcp->mb[17]);
				vha->port_name[3] = LSB(mcp->mb[17]);
				vha->port_name[4] = MSB(mcp->mb[18]);
				vha->port_name[5] = LSB(mcp->mb[18]);
				vha->port_name[6] = MSB(mcp->mb[19]);
				vha->port_name[7] = LSB(mcp->mb[19]);
				fc_host_port_name(vha->host) =
				    wwn_to_u64(vha->port_name);
				ql_dbg(ql_dbg_mbx, vha, 0x10ca,
				    "FA-WWN acquired %016llx\n",
				    wwn_to_u64(vha->port_name));
			}
		}

		if (IS_QLA27XX(vha->hw))
			vha->bbcr = mcp->mb[15];
	}

	return rval;
}

/*
 * qla2x00_get_retry_cnt
 *	Get current firmware login retry count and delay.
 *
 * Input:
 *	ha = adapter block pointer.
 *	retry_cnt = pointer to login retry count.
 *	tov = pointer to login timeout value.
 *
 * Returns:
 *	qla2x00 local function return status code.
 *
 * Context:
 *	Kernel context.
 */
int
qla2x00_get_retry_cnt(scsi_qla_host_t *vha, uint8_t *retry_cnt, uint8_t *tov,
    uint16_t *r_a_tov)
{
	int rval;
	uint16_t ratov;
	mbx_cmd_t mc;
	mbx_cmd_t *mcp = &mc;

	ql_dbg(ql_dbg_mbx + ql_dbg_verbose, vha, 0x1049,
	    "Entered %s.\n", __func__);

	mcp->mb[0] = MBC_GET_RETRY_COUNT;
	mcp->out_mb = MBX_0;
	mcp->in_mb = MBX_3|MBX_2|MBX_1|MBX_0;
	mcp->tov = MBX_TOV_SECONDS;
	mcp->flags = 0;
	rval = qla2x00_mailbox_command(vha, mcp);

	if (rval != QLA_SUCCESS) {
		/*EMPTY*/
		ql_dbg(ql_dbg_mbx, vha, 0x104a,
		    "Failed=%x mb[0]=%x.\n", rval, mcp->mb[0]);
	} else {
		/* Convert returned data and check our values. */
		*r_a_tov = mcp->mb[3] / 2;
		ratov = (mcp->mb[3]/2) / 10;  /* mb[3] value is in 100ms */
		if (mcp->mb[1] * ratov > (*retry_cnt) * (*tov)) {
			/* Update to the larger values */
			*retry_cnt = (uint8_t)mcp->mb[1];
			*tov = ratov;
		}

		ql_dbg(ql_dbg_mbx + ql_dbg_verbose, vha, 0x104b,
		    "Done %s mb3=%d ratov=%d.\n", __func__, mcp->mb[3], ratov);
	}

	return rval;
}

/*
 * qla2x00_init_firmware
 *	Initialize adapter firmware.
 *
 * Input:
 *	ha = adapter block pointer.
 *	dptr = Initialization control block pointer.
 *	size = size of initialization control block.
 *	TARGET_QUEUE_LOCK must be released.
 *	ADAPTER_STATE_LOCK must be released.
 *
 * Returns:
 *	qla2x00 local function return status code.
 *
 * Context:
 *	Kernel context.
 */
int
qla2x00_init_firmware(scsi_qla_host_t *vha, uint16_t size)
{
	int rval;
	mbx_cmd_t mc;
	mbx_cmd_t *mcp = &mc;
	struct qla_hw_data *ha = vha->hw;

	ql_dbg(ql_dbg_mbx + ql_dbg_verbose, vha, 0x104c,
	    "Entered %s.\n", __func__);

	if (IS_P3P_TYPE(ha) && ql2xdbwr)
		qla82xx_wr_32(ha, (uintptr_t __force)ha->nxdb_wr_ptr,
			(0x04 | (ha->portnum << 5) | (0 << 8) | (0 << 16)));

	if (ha->flags.npiv_supported)
		mcp->mb[0] = MBC_MID_INITIALIZE_FIRMWARE;
	else
		mcp->mb[0] = MBC_INITIALIZE_FIRMWARE;

	mcp->mb[1] = 0;
	mcp->mb[2] = MSW(ha->init_cb_dma);
	mcp->mb[3] = LSW(ha->init_cb_dma);
	mcp->mb[6] = MSW(MSD(ha->init_cb_dma));
	mcp->mb[7] = LSW(MSD(ha->init_cb_dma));
	mcp->out_mb = MBX_7|MBX_6|MBX_3|MBX_2|MBX_1|MBX_0;
	if (ha->ex_init_cb && ha->ex_init_cb->ex_version) {
		mcp->mb[1] = BIT_0;
		mcp->mb[10] = MSW(ha->ex_init_cb_dma);
		mcp->mb[11] = LSW(ha->ex_init_cb_dma);
		mcp->mb[12] = MSW(MSD(ha->ex_init_cb_dma));
		mcp->mb[13] = LSW(MSD(ha->ex_init_cb_dma));
		mcp->mb[14] = sizeof(*ha->ex_init_cb);
		mcp->out_mb |= MBX_14|MBX_13|MBX_12|MBX_11|MBX_10;
	}
	/* 1 and 2 should normally be captured. */
	mcp->in_mb = MBX_2|MBX_1|MBX_0;
	if (IS_QLA83XX(ha) || IS_QLA27XX(ha))
		/* mb3 is additional info about the installed SFP. */
		mcp->in_mb  |= MBX_3;
	mcp->buf_size = size;
	mcp->flags = MBX_DMA_OUT;
	mcp->tov = MBX_TOV_SECONDS;
	rval = qla2x00_mailbox_command(vha, mcp);

	if (rval != QLA_SUCCESS) {
		/*EMPTY*/
		ql_dbg(ql_dbg_mbx, vha, 0x104d,
		    "Failed=%x mb[0]=%x, mb[1]=%x, mb[2]=%x, mb[3]=%x,.\n",
		    rval, mcp->mb[0], mcp->mb[1], mcp->mb[2], mcp->mb[3]);
	} else {
		if (IS_QLA27XX(ha)) {
			if (mcp->mb[2] == 6 || mcp->mb[3] == 2)
				ql_dbg(ql_dbg_mbx, vha, 0x119d,
				    "Invalid SFP/Validation Failed\n");
		}
		ql_dbg(ql_dbg_mbx + ql_dbg_verbose, vha, 0x104e,
		    "Done %s.\n", __func__);
	}

	return rval;
}


/*
 * qla2x00_get_port_database
 *	Issue normal/enhanced get port database mailbox command
 *	and copy device name as necessary.
 *
 * Input:
 *	ha = adapter state pointer.
 *	dev = structure pointer.
 *	opt = enhanced cmd option byte.
 *
 * Returns:
 *	qla2x00 local function return status code.
 *
 * Context:
 *	Kernel context.
 */
int
qla2x00_get_port_database(scsi_qla_host_t *vha, fc_port_t *fcport, uint8_t opt)
{
	int rval;
	mbx_cmd_t mc;
	mbx_cmd_t *mcp = &mc;
	port_database_t *pd;
	struct port_database_24xx *pd24;
	dma_addr_t pd_dma;
	struct qla_hw_data *ha = vha->hw;

	ql_dbg(ql_dbg_mbx + ql_dbg_verbose, vha, 0x104f,
	    "Entered %s.\n", __func__);

	pd24 = NULL;
	pd = dma_pool_alloc(ha->s_dma_pool, GFP_KERNEL, &pd_dma);
	if (pd  == NULL) {
		ql_log(ql_log_warn, vha, 0x1050,
		    "Failed to allocate port database structure.\n");
		return QLA_MEMORY_ALLOC_FAILED;
	}
	memset(pd, 0, max(PORT_DATABASE_SIZE, PORT_DATABASE_24XX_SIZE));

	mcp->mb[0] = MBC_GET_PORT_DATABASE;
	if (opt != 0 && !IS_FWI2_CAPABLE(ha))
		mcp->mb[0] = MBC_ENHANCED_GET_PORT_DATABASE;
	mcp->mb[2] = MSW(pd_dma);
	mcp->mb[3] = LSW(pd_dma);
	mcp->mb[6] = MSW(MSD(pd_dma));
	mcp->mb[7] = LSW(MSD(pd_dma));
	mcp->mb[9] = vha->vp_idx;
	mcp->out_mb = MBX_9|MBX_7|MBX_6|MBX_3|MBX_2|MBX_0;
	mcp->in_mb = MBX_0;
	if (IS_FWI2_CAPABLE(ha)) {
		mcp->mb[1] = fcport->loop_id;
		mcp->mb[10] = opt;
		mcp->out_mb |= MBX_10|MBX_1;
		mcp->in_mb |= MBX_1;
	} else if (HAS_EXTENDED_IDS(ha)) {
		mcp->mb[1] = fcport->loop_id;
		mcp->mb[10] = opt;
		mcp->out_mb |= MBX_10|MBX_1;
	} else {
		mcp->mb[1] = fcport->loop_id << 8 | opt;
		mcp->out_mb |= MBX_1;
	}
	mcp->buf_size = IS_FWI2_CAPABLE(ha) ?
	    PORT_DATABASE_24XX_SIZE : PORT_DATABASE_SIZE;
	mcp->flags = MBX_DMA_IN;
	mcp->tov = (ha->login_timeout * 2) + (ha->login_timeout / 2);
	rval = qla2x00_mailbox_command(vha, mcp);
	if (rval != QLA_SUCCESS)
		goto gpd_error_out;

	if (IS_FWI2_CAPABLE(ha)) {
		uint64_t zero = 0;
		pd24 = (struct port_database_24xx *) pd;

		/* Check for logged in state. */
		if (pd24->current_login_state != PDS_PRLI_COMPLETE &&
		    pd24->last_login_state != PDS_PRLI_COMPLETE) {
			ql_dbg(ql_dbg_mbx, vha, 0x1051,
			    "Unable to verify login-state (%x/%x) for "
			    "loop_id %x.\n", pd24->current_login_state,
			    pd24->last_login_state, fcport->loop_id);
			rval = QLA_FUNCTION_FAILED;
			goto gpd_error_out;
		}

		if (fcport->loop_id == FC_NO_LOOP_ID ||
		    (memcmp(fcport->port_name, (uint8_t *)&zero, 8) &&
		     memcmp(fcport->port_name, pd24->port_name, 8))) {
			/* We lost the device mid way. */
			rval = QLA_NOT_LOGGED_IN;
			goto gpd_error_out;
		}

		/* Names are little-endian. */
		memcpy(fcport->node_name, pd24->node_name, WWN_SIZE);
		memcpy(fcport->port_name, pd24->port_name, WWN_SIZE);

		/* Get port_id of device. */
		fcport->d_id.b.domain = pd24->port_id[0];
		fcport->d_id.b.area = pd24->port_id[1];
		fcport->d_id.b.al_pa = pd24->port_id[2];
		fcport->d_id.b.rsvd_1 = 0;

		/* If not target must be initiator or unknown type. */
		if ((pd24->prli_svc_param_word_3[0] & BIT_4) == 0)
			fcport->port_type = FCT_INITIATOR;
		else
			fcport->port_type = FCT_TARGET;

		/* Passback COS information. */
		fcport->supported_classes = (pd24->flags & PDF_CLASS_2) ?
				FC_COS_CLASS2 : FC_COS_CLASS3;

		if (pd24->prli_svc_param_word_3[0] & BIT_7)
			fcport->flags |= FCF_CONF_COMP_SUPPORTED;
	} else {
		uint64_t zero = 0;

		/* Check for logged in state. */
		if (pd->master_state != PD_STATE_PORT_LOGGED_IN &&
		    pd->slave_state != PD_STATE_PORT_LOGGED_IN) {
			ql_dbg(ql_dbg_mbx, vha, 0x100a,
			    "Unable to verify login-state (%x/%x) - "
			    "portid=%02x%02x%02x.\n", pd->master_state,
			    pd->slave_state, fcport->d_id.b.domain,
			    fcport->d_id.b.area, fcport->d_id.b.al_pa);
			rval = QLA_FUNCTION_FAILED;
			goto gpd_error_out;
		}

		if (fcport->loop_id == FC_NO_LOOP_ID ||
		    (memcmp(fcport->port_name, (uint8_t *)&zero, 8) &&
		     memcmp(fcport->port_name, pd->port_name, 8))) {
			/* We lost the device mid way. */
			rval = QLA_NOT_LOGGED_IN;
			goto gpd_error_out;
		}

		/* Names are little-endian. */
		memcpy(fcport->node_name, pd->node_name, WWN_SIZE);
		memcpy(fcport->port_name, pd->port_name, WWN_SIZE);

		/* Get port_id of device. */
		fcport->d_id.b.domain = pd->port_id[0];
		fcport->d_id.b.area = pd->port_id[3];
		fcport->d_id.b.al_pa = pd->port_id[2];
		fcport->d_id.b.rsvd_1 = 0;

		/* If not target must be initiator or unknown type. */
		if ((pd->prli_svc_param_word_3[0] & BIT_4) == 0)
			fcport->port_type = FCT_INITIATOR;
		else
			fcport->port_type = FCT_TARGET;

		/* Passback COS information. */
		fcport->supported_classes = (pd->options & BIT_4) ?
		    FC_COS_CLASS2: FC_COS_CLASS3;
	}

gpd_error_out:
	dma_pool_free(ha->s_dma_pool, pd, pd_dma);

	if (rval != QLA_SUCCESS) {
		ql_dbg(ql_dbg_mbx, vha, 0x1052,
		    "Failed=%x mb[0]=%x mb[1]=%x.\n", rval,
		    mcp->mb[0], mcp->mb[1]);
	} else {
		ql_dbg(ql_dbg_mbx + ql_dbg_verbose, vha, 0x1053,
		    "Done %s.\n", __func__);
	}

	return rval;
}

/*
 * qla2x00_get_firmware_state
 *	Get adapter firmware state.
 *
 * Input:
 *	ha = adapter block pointer.
 *	dptr = pointer for firmware state.
 *	TARGET_QUEUE_LOCK must be released.
 *	ADAPTER_STATE_LOCK must be released.
 *
 * Returns:
 *	qla2x00 local function return status code.
 *
 * Context:
 *	Kernel context.
 */
int
qla2x00_get_firmware_state(scsi_qla_host_t *vha, uint16_t *states)
{
	int rval;
	mbx_cmd_t mc;
	mbx_cmd_t *mcp = &mc;
	struct qla_hw_data *ha = vha->hw;

	ql_dbg(ql_dbg_mbx + ql_dbg_verbose, vha, 0x1054,
	    "Entered %s.\n", __func__);

	mcp->mb[0] = MBC_GET_FIRMWARE_STATE;
	mcp->out_mb = MBX_0;
	if (IS_FWI2_CAPABLE(vha->hw))
		mcp->in_mb = MBX_6|MBX_5|MBX_4|MBX_3|MBX_2|MBX_1|MBX_0;
	else
		mcp->in_mb = MBX_1|MBX_0;
	mcp->tov = MBX_TOV_SECONDS;
	mcp->flags = 0;
	rval = qla2x00_mailbox_command(vha, mcp);

	/* Return firmware states. */
	states[0] = mcp->mb[1];
	if (IS_FWI2_CAPABLE(vha->hw)) {
		states[1] = mcp->mb[2];
		states[2] = mcp->mb[3];  /* SFP info */
		states[3] = mcp->mb[4];
		states[4] = mcp->mb[5];
		states[5] = mcp->mb[6];  /* DPORT status */
	}

	if (rval != QLA_SUCCESS) {
		/*EMPTY*/
		ql_dbg(ql_dbg_mbx, vha, 0x1055, "Failed=%x.\n", rval);
	} else {
		if (IS_QLA27XX(ha)) {
			if (mcp->mb[2] == 6 || mcp->mb[3] == 2)
				ql_dbg(ql_dbg_mbx, vha, 0x119e,
				    "Invalid SFP/Validation Failed\n");
		}
		ql_dbg(ql_dbg_mbx + ql_dbg_verbose, vha, 0x1056,
		    "Done %s.\n", __func__);
	}

	return rval;
}

/*
 * qla2x00_get_port_name
 *	Issue get port name mailbox command.
 *	Returned name is in big endian format.
 *
 * Input:
 *	ha = adapter block pointer.
 *	loop_id = loop ID of device.
 *	name = pointer for name.
 *	TARGET_QUEUE_LOCK must be released.
 *	ADAPTER_STATE_LOCK must be released.
 *
 * Returns:
 *	qla2x00 local function return status code.
 *
 * Context:
 *	Kernel context.
 */
int
qla2x00_get_port_name(scsi_qla_host_t *vha, uint16_t loop_id, uint8_t *name,
    uint8_t opt)
{
	int rval;
	mbx_cmd_t mc;
	mbx_cmd_t *mcp = &mc;

	ql_dbg(ql_dbg_mbx + ql_dbg_verbose, vha, 0x1057,
	    "Entered %s.\n", __func__);

	mcp->mb[0] = MBC_GET_PORT_NAME;
	mcp->mb[9] = vha->vp_idx;
	mcp->out_mb = MBX_9|MBX_1|MBX_0;
	if (HAS_EXTENDED_IDS(vha->hw)) {
		mcp->mb[1] = loop_id;
		mcp->mb[10] = opt;
		mcp->out_mb |= MBX_10;
	} else {
		mcp->mb[1] = loop_id << 8 | opt;
	}

	mcp->in_mb = MBX_7|MBX_6|MBX_3|MBX_2|MBX_1|MBX_0;
	mcp->tov = MBX_TOV_SECONDS;
	mcp->flags = 0;
	rval = qla2x00_mailbox_command(vha, mcp);

	if (rval != QLA_SUCCESS) {
		/*EMPTY*/
		ql_dbg(ql_dbg_mbx, vha, 0x1058, "Failed=%x.\n", rval);
	} else {
		if (name != NULL) {
			/* This function returns name in big endian. */
			name[0] = MSB(mcp->mb[2]);
			name[1] = LSB(mcp->mb[2]);
			name[2] = MSB(mcp->mb[3]);
			name[3] = LSB(mcp->mb[3]);
			name[4] = MSB(mcp->mb[6]);
			name[5] = LSB(mcp->mb[6]);
			name[6] = MSB(mcp->mb[7]);
			name[7] = LSB(mcp->mb[7]);
		}

		ql_dbg(ql_dbg_mbx + ql_dbg_verbose, vha, 0x1059,
		    "Done %s.\n", __func__);
	}

	return rval;
}

/*
 * qla24xx_link_initialization
 *	Issue link initialization mailbox command.
 *
 * Input:
 *	ha = adapter block pointer.
 *	TARGET_QUEUE_LOCK must be released.
 *	ADAPTER_STATE_LOCK must be released.
 *
 * Returns:
 *	qla2x00 local function return status code.
 *
 * Context:
 *	Kernel context.
 */
int
qla24xx_link_initialize(scsi_qla_host_t *vha)
{
	int rval;
	mbx_cmd_t mc;
	mbx_cmd_t *mcp = &mc;

	ql_dbg(ql_dbg_mbx + ql_dbg_verbose, vha, 0x1152,
	    "Entered %s.\n", __func__);

	if (!IS_FWI2_CAPABLE(vha->hw) || IS_CNA_CAPABLE(vha->hw))
		return QLA_FUNCTION_FAILED;

	mcp->mb[0] = MBC_LINK_INITIALIZATION;
	mcp->mb[1] = BIT_4;
	if (vha->hw->operating_mode == LOOP)
		mcp->mb[1] |= BIT_6;
	else
		mcp->mb[1] |= BIT_5;
	mcp->mb[2] = 0;
	mcp->mb[3] = 0;
	mcp->out_mb = MBX_3|MBX_2|MBX_1|MBX_0;
	mcp->in_mb = MBX_0;
	mcp->tov = MBX_TOV_SECONDS;
	mcp->flags = 0;
	rval = qla2x00_mailbox_command(vha, mcp);

	if (rval != QLA_SUCCESS) {
		ql_dbg(ql_dbg_mbx, vha, 0x1153, "Failed=%x.\n", rval);
	} else {
		ql_dbg(ql_dbg_mbx + ql_dbg_verbose, vha, 0x1154,
		    "Done %s.\n", __func__);
	}

	return rval;
}

/*
 * qla2x00_lip_reset
 *	Issue LIP reset mailbox command.
 *
 * Input:
 *	ha = adapter block pointer.
 *	TARGET_QUEUE_LOCK must be released.
 *	ADAPTER_STATE_LOCK must be released.
 *
 * Returns:
 *	qla2x00 local function return status code.
 *
 * Context:
 *	Kernel context.
 */
int
qla2x00_lip_reset(scsi_qla_host_t *vha)
{
	int rval;
	mbx_cmd_t mc;
	mbx_cmd_t *mcp = &mc;

	ql_dbg(ql_dbg_mbx + ql_dbg_verbose, vha, 0x105a,
	    "Entered %s.\n", __func__);

	if (IS_CNA_CAPABLE(vha->hw)) {
		/* Logout across all FCFs. */
		mcp->mb[0] = MBC_LIP_FULL_LOGIN;
		mcp->mb[1] = BIT_1;
		mcp->mb[2] = 0;
		mcp->out_mb = MBX_2|MBX_1|MBX_0;
	} else if (IS_FWI2_CAPABLE(vha->hw)) {
		mcp->mb[0] = MBC_LIP_FULL_LOGIN;
		mcp->mb[1] = BIT_6;
		mcp->mb[2] = 0;
		mcp->mb[3] = vha->hw->loop_reset_delay;
		mcp->out_mb = MBX_3|MBX_2|MBX_1|MBX_0;
	} else {
		mcp->mb[0] = MBC_LIP_RESET;
		mcp->out_mb = MBX_3|MBX_2|MBX_1|MBX_0;
		if (HAS_EXTENDED_IDS(vha->hw)) {
			mcp->mb[1] = 0x00ff;
			mcp->mb[10] = 0;
			mcp->out_mb |= MBX_10;
		} else {
			mcp->mb[1] = 0xff00;
		}
		mcp->mb[2] = vha->hw->loop_reset_delay;
		mcp->mb[3] = 0;
	}
	mcp->in_mb = MBX_0;
	mcp->tov = MBX_TOV_SECONDS;
	mcp->flags = 0;
	rval = qla2x00_mailbox_command(vha, mcp);

	if (rval != QLA_SUCCESS) {
		/*EMPTY*/
		ql_dbg(ql_dbg_mbx, vha, 0x105b, "Failed=%x.\n", rval);
	} else {
		/*EMPTY*/
		ql_dbg(ql_dbg_mbx + ql_dbg_verbose, vha, 0x105c,
		    "Done %s.\n", __func__);
	}

	return rval;
}

/*
 * qla2x00_send_sns
 *	Send SNS command.
 *
 * Input:
 *	ha = adapter block pointer.
 *	sns = pointer for command.
 *	cmd_size = command size.
 *	buf_size = response/command size.
 *	TARGET_QUEUE_LOCK must be released.
 *	ADAPTER_STATE_LOCK must be released.
 *
 * Returns:
 *	qla2x00 local function return status code.
 *
 * Context:
 *	Kernel context.
 */
int
qla2x00_send_sns(scsi_qla_host_t *vha, dma_addr_t sns_phys_address,
    uint16_t cmd_size, size_t buf_size)
{
	int rval;
	mbx_cmd_t mc;
	mbx_cmd_t *mcp = &mc;

	ql_dbg(ql_dbg_mbx + ql_dbg_verbose, vha, 0x105d,
	    "Entered %s.\n", __func__);

	ql_dbg(ql_dbg_mbx + ql_dbg_verbose, vha, 0x105e,
	    "Retry cnt=%d ratov=%d total tov=%d.\n",
	    vha->hw->retry_count, vha->hw->login_timeout, mcp->tov);

	mcp->mb[0] = MBC_SEND_SNS_COMMAND;
	mcp->mb[1] = cmd_size;
	mcp->mb[2] = MSW(sns_phys_address);
	mcp->mb[3] = LSW(sns_phys_address);
	mcp->mb[6] = MSW(MSD(sns_phys_address));
	mcp->mb[7] = LSW(MSD(sns_phys_address));
	mcp->out_mb = MBX_7|MBX_6|MBX_3|MBX_2|MBX_1|MBX_0;
	mcp->in_mb = MBX_0|MBX_1;
	mcp->buf_size = buf_size;
	mcp->flags = MBX_DMA_OUT|MBX_DMA_IN;
	mcp->tov = (vha->hw->login_timeout * 2) + (vha->hw->login_timeout / 2);
	rval = qla2x00_mailbox_command(vha, mcp);

	if (rval != QLA_SUCCESS) {
		/*EMPTY*/
		ql_dbg(ql_dbg_mbx, vha, 0x105f,
		    "Failed=%x mb[0]=%x mb[1]=%x.\n",
		    rval, mcp->mb[0], mcp->mb[1]);
	} else {
		/*EMPTY*/
		ql_dbg(ql_dbg_mbx + ql_dbg_verbose, vha, 0x1060,
		    "Done %s.\n", __func__);
	}

	return rval;
}

int
qla24xx_login_fabric(scsi_qla_host_t *vha, uint16_t loop_id, uint8_t domain,
    uint8_t area, uint8_t al_pa, uint16_t *mb, uint8_t opt)
{
	int		rval;

	struct logio_entry_24xx *lg;
	dma_addr_t	lg_dma;
	uint32_t	iop[2];
	struct qla_hw_data *ha = vha->hw;
	struct req_que *req;

	ql_dbg(ql_dbg_mbx + ql_dbg_verbose, vha, 0x1061,
	    "Entered %s.\n", __func__);

	if (vha->vp_idx && vha->qpair)
		req = vha->qpair->req;
	else
		req = ha->req_q_map[0];

	lg = dma_pool_alloc(ha->s_dma_pool, GFP_KERNEL, &lg_dma);
	if (lg == NULL) {
		ql_log(ql_log_warn, vha, 0x1062,
		    "Failed to allocate login IOCB.\n");
		return QLA_MEMORY_ALLOC_FAILED;
	}
	memset(lg, 0, sizeof(struct logio_entry_24xx));

	lg->entry_type = LOGINOUT_PORT_IOCB_TYPE;
	lg->entry_count = 1;
	lg->handle = MAKE_HANDLE(req->id, lg->handle);
	lg->nport_handle = cpu_to_le16(loop_id);
	lg->control_flags = cpu_to_le16(LCF_COMMAND_PLOGI);
	if (opt & BIT_0)
		lg->control_flags |= cpu_to_le16(LCF_COND_PLOGI);
	if (opt & BIT_1)
		lg->control_flags |= cpu_to_le16(LCF_SKIP_PRLI);
	lg->port_id[0] = al_pa;
	lg->port_id[1] = area;
	lg->port_id[2] = domain;
	lg->vp_index = vha->vp_idx;
	rval = qla2x00_issue_iocb_timeout(vha, lg, lg_dma, 0,
	    (ha->r_a_tov / 10 * 2) + 2);
	if (rval != QLA_SUCCESS) {
		ql_dbg(ql_dbg_mbx, vha, 0x1063,
		    "Failed to issue login IOCB (%x).\n", rval);
	} else if (lg->entry_status != 0) {
		ql_dbg(ql_dbg_mbx, vha, 0x1064,
		    "Failed to complete IOCB -- error status (%x).\n",
		    lg->entry_status);
		rval = QLA_FUNCTION_FAILED;
	} else if (lg->comp_status != cpu_to_le16(CS_COMPLETE)) {
		iop[0] = le32_to_cpu(lg->io_parameter[0]);
		iop[1] = le32_to_cpu(lg->io_parameter[1]);

		ql_dbg(ql_dbg_mbx, vha, 0x1065,
		    "Failed to complete IOCB -- completion  status (%x) "
		    "ioparam=%x/%x.\n", le16_to_cpu(lg->comp_status),
		    iop[0], iop[1]);

		switch (iop[0]) {
		case LSC_SCODE_PORTID_USED:
			mb[0] = MBS_PORT_ID_USED;
			mb[1] = LSW(iop[1]);
			break;
		case LSC_SCODE_NPORT_USED:
			mb[0] = MBS_LOOP_ID_USED;
			break;
		case LSC_SCODE_NOLINK:
		case LSC_SCODE_NOIOCB:
		case LSC_SCODE_NOXCB:
		case LSC_SCODE_CMD_FAILED:
		case LSC_SCODE_NOFABRIC:
		case LSC_SCODE_FW_NOT_READY:
		case LSC_SCODE_NOT_LOGGED_IN:
		case LSC_SCODE_NOPCB:
		case LSC_SCODE_ELS_REJECT:
		case LSC_SCODE_CMD_PARAM_ERR:
		case LSC_SCODE_NONPORT:
		case LSC_SCODE_LOGGED_IN:
		case LSC_SCODE_NOFLOGI_ACC:
		default:
			mb[0] = MBS_COMMAND_ERROR;
			break;
		}
	} else {
		ql_dbg(ql_dbg_mbx + ql_dbg_verbose, vha, 0x1066,
		    "Done %s.\n", __func__);

		iop[0] = le32_to_cpu(lg->io_parameter[0]);

		mb[0] = MBS_COMMAND_COMPLETE;
		mb[1] = 0;
		if (iop[0] & BIT_4) {
			if (iop[0] & BIT_8)
				mb[1] |= BIT_1;
		} else
			mb[1] = BIT_0;

		/* Passback COS information. */
		mb[10] = 0;
		if (lg->io_parameter[7] || lg->io_parameter[8])
			mb[10] |= BIT_0;	/* Class 2. */
		if (lg->io_parameter[9] || lg->io_parameter[10])
			mb[10] |= BIT_1;	/* Class 3. */
		if (lg->io_parameter[0] & cpu_to_le32(BIT_7))
			mb[10] |= BIT_7;	/* Confirmed Completion
						 * Allowed
						 */
	}

	dma_pool_free(ha->s_dma_pool, lg, lg_dma);

	return rval;
}

/*
 * qla2x00_login_fabric
 *	Issue login fabric port mailbox command.
 *
 * Input:
 *	ha = adapter block pointer.
 *	loop_id = device loop ID.
 *	domain = device domain.
 *	area = device area.
 *	al_pa = device AL_PA.
 *	status = pointer for return status.
 *	opt = command options.
 *	TARGET_QUEUE_LOCK must be released.
 *	ADAPTER_STATE_LOCK must be released.
 *
 * Returns:
 *	qla2x00 local function return status code.
 *
 * Context:
 *	Kernel context.
 */
int
qla2x00_login_fabric(scsi_qla_host_t *vha, uint16_t loop_id, uint8_t domain,
    uint8_t area, uint8_t al_pa, uint16_t *mb, uint8_t opt)
{
	int rval;
	mbx_cmd_t mc;
	mbx_cmd_t *mcp = &mc;
	struct qla_hw_data *ha = vha->hw;

	ql_dbg(ql_dbg_mbx + ql_dbg_verbose, vha, 0x1067,
	    "Entered %s.\n", __func__);

	mcp->mb[0] = MBC_LOGIN_FABRIC_PORT;
	mcp->out_mb = MBX_3|MBX_2|MBX_1|MBX_0;
	if (HAS_EXTENDED_IDS(ha)) {
		mcp->mb[1] = loop_id;
		mcp->mb[10] = opt;
		mcp->out_mb |= MBX_10;
	} else {
		mcp->mb[1] = (loop_id << 8) | opt;
	}
	mcp->mb[2] = domain;
	mcp->mb[3] = area << 8 | al_pa;

	mcp->in_mb = MBX_7|MBX_6|MBX_2|MBX_1|MBX_0;
	mcp->tov = (ha->login_timeout * 2) + (ha->login_timeout / 2);
	mcp->flags = 0;
	rval = qla2x00_mailbox_command(vha, mcp);

	/* Return mailbox statuses. */
	if (mb != NULL) {
		mb[0] = mcp->mb[0];
		mb[1] = mcp->mb[1];
		mb[2] = mcp->mb[2];
		mb[6] = mcp->mb[6];
		mb[7] = mcp->mb[7];
		/* COS retrieved from Get-Port-Database mailbox command. */
		mb[10] = 0;
	}

	if (rval != QLA_SUCCESS) {
		/* RLU tmp code: need to change main mailbox_command function to
		 * return ok even when the mailbox completion value is not
		 * SUCCESS. The caller needs to be responsible to interpret
		 * the return values of this mailbox command if we're not
		 * to change too much of the existing code.
		 */
		if (mcp->mb[0] == 0x4001 || mcp->mb[0] == 0x4002 ||
		    mcp->mb[0] == 0x4003 || mcp->mb[0] == 0x4005 ||
		    mcp->mb[0] == 0x4006)
			rval = QLA_SUCCESS;

		/*EMPTY*/
		ql_dbg(ql_dbg_mbx, vha, 0x1068,
		    "Failed=%x mb[0]=%x mb[1]=%x mb[2]=%x.\n",
		    rval, mcp->mb[0], mcp->mb[1], mcp->mb[2]);
	} else {
		/*EMPTY*/
		ql_dbg(ql_dbg_mbx + ql_dbg_verbose, vha, 0x1069,
		    "Done %s.\n", __func__);
	}

	return rval;
}

/*
 * qla2x00_login_local_device
 *           Issue login loop port mailbox command.
 *
 * Input:
 *           ha = adapter block pointer.
 *           loop_id = device loop ID.
 *           opt = command options.
 *
 * Returns:
 *            Return status code.
 *
 * Context:
 *            Kernel context.
 *
 */
int
qla2x00_login_local_device(scsi_qla_host_t *vha, fc_port_t *fcport,
    uint16_t *mb_ret, uint8_t opt)
{
	int rval;
	mbx_cmd_t mc;
	mbx_cmd_t *mcp = &mc;
	struct qla_hw_data *ha = vha->hw;

	ql_dbg(ql_dbg_mbx + ql_dbg_verbose, vha, 0x106a,
	    "Entered %s.\n", __func__);

	if (IS_FWI2_CAPABLE(ha))
		return qla24xx_login_fabric(vha, fcport->loop_id,
		    fcport->d_id.b.domain, fcport->d_id.b.area,
		    fcport->d_id.b.al_pa, mb_ret, opt);

	mcp->mb[0] = MBC_LOGIN_LOOP_PORT;
	if (HAS_EXTENDED_IDS(ha))
		mcp->mb[1] = fcport->loop_id;
	else
		mcp->mb[1] = fcport->loop_id << 8;
	mcp->mb[2] = opt;
	mcp->out_mb = MBX_2|MBX_1|MBX_0;
 	mcp->in_mb = MBX_7|MBX_6|MBX_1|MBX_0;
	mcp->tov = (ha->login_timeout * 2) + (ha->login_timeout / 2);
	mcp->flags = 0;
	rval = qla2x00_mailbox_command(vha, mcp);

 	/* Return mailbox statuses. */
 	if (mb_ret != NULL) {
 		mb_ret[0] = mcp->mb[0];
 		mb_ret[1] = mcp->mb[1];
 		mb_ret[6] = mcp->mb[6];
 		mb_ret[7] = mcp->mb[7];
 	}

	if (rval != QLA_SUCCESS) {
 		/* AV tmp code: need to change main mailbox_command function to
 		 * return ok even when the mailbox completion value is not
 		 * SUCCESS. The caller needs to be responsible to interpret
 		 * the return values of this mailbox command if we're not
 		 * to change too much of the existing code.
 		 */
 		if (mcp->mb[0] == 0x4005 || mcp->mb[0] == 0x4006)
 			rval = QLA_SUCCESS;

		ql_dbg(ql_dbg_mbx, vha, 0x106b,
		    "Failed=%x mb[0]=%x mb[1]=%x mb[6]=%x mb[7]=%x.\n",
		    rval, mcp->mb[0], mcp->mb[1], mcp->mb[6], mcp->mb[7]);
	} else {
		/*EMPTY*/
		ql_dbg(ql_dbg_mbx + ql_dbg_verbose, vha, 0x106c,
		    "Done %s.\n", __func__);
	}

	return (rval);
}

int
qla24xx_fabric_logout(scsi_qla_host_t *vha, uint16_t loop_id, uint8_t domain,
    uint8_t area, uint8_t al_pa)
{
	int		rval;
	struct logio_entry_24xx *lg;
	dma_addr_t	lg_dma;
	struct qla_hw_data *ha = vha->hw;
	struct req_que *req;

	ql_dbg(ql_dbg_mbx + ql_dbg_verbose, vha, 0x106d,
	    "Entered %s.\n", __func__);

	lg = dma_pool_alloc(ha->s_dma_pool, GFP_KERNEL, &lg_dma);
	if (lg == NULL) {
		ql_log(ql_log_warn, vha, 0x106e,
		    "Failed to allocate logout IOCB.\n");
		return QLA_MEMORY_ALLOC_FAILED;
	}
	memset(lg, 0, sizeof(struct logio_entry_24xx));

	req = vha->req;
	lg->entry_type = LOGINOUT_PORT_IOCB_TYPE;
	lg->entry_count = 1;
	lg->handle = MAKE_HANDLE(req->id, lg->handle);
	lg->nport_handle = cpu_to_le16(loop_id);
	lg->control_flags =
	    cpu_to_le16(LCF_COMMAND_LOGO|LCF_IMPL_LOGO|
		LCF_FREE_NPORT);
	lg->port_id[0] = al_pa;
	lg->port_id[1] = area;
	lg->port_id[2] = domain;
	lg->vp_index = vha->vp_idx;
	rval = qla2x00_issue_iocb_timeout(vha, lg, lg_dma, 0,
	    (ha->r_a_tov / 10 * 2) + 2);
	if (rval != QLA_SUCCESS) {
		ql_dbg(ql_dbg_mbx, vha, 0x106f,
		    "Failed to issue logout IOCB (%x).\n", rval);
	} else if (lg->entry_status != 0) {
		ql_dbg(ql_dbg_mbx, vha, 0x1070,
		    "Failed to complete IOCB -- error status (%x).\n",
		    lg->entry_status);
		rval = QLA_FUNCTION_FAILED;
	} else if (lg->comp_status != cpu_to_le16(CS_COMPLETE)) {
		ql_dbg(ql_dbg_mbx, vha, 0x1071,
		    "Failed to complete IOCB -- completion status (%x) "
		    "ioparam=%x/%x.\n", le16_to_cpu(lg->comp_status),
		    le32_to_cpu(lg->io_parameter[0]),
		    le32_to_cpu(lg->io_parameter[1]));
	} else {
		/*EMPTY*/
		ql_dbg(ql_dbg_mbx + ql_dbg_verbose, vha, 0x1072,
		    "Done %s.\n", __func__);
	}

	dma_pool_free(ha->s_dma_pool, lg, lg_dma);

	return rval;
}

/*
 * qla2x00_fabric_logout
 *	Issue logout fabric port mailbox command.
 *
 * Input:
 *	ha = adapter block pointer.
 *	loop_id = device loop ID.
 *	TARGET_QUEUE_LOCK must be released.
 *	ADAPTER_STATE_LOCK must be released.
 *
 * Returns:
 *	qla2x00 local function return status code.
 *
 * Context:
 *	Kernel context.
 */
int
qla2x00_fabric_logout(scsi_qla_host_t *vha, uint16_t loop_id, uint8_t domain,
    uint8_t area, uint8_t al_pa)
{
	int rval;
	mbx_cmd_t mc;
	mbx_cmd_t *mcp = &mc;

	ql_dbg(ql_dbg_mbx + ql_dbg_verbose, vha, 0x1073,
	    "Entered %s.\n", __func__);

	mcp->mb[0] = MBC_LOGOUT_FABRIC_PORT;
	mcp->out_mb = MBX_1|MBX_0;
	if (HAS_EXTENDED_IDS(vha->hw)) {
		mcp->mb[1] = loop_id;
		mcp->mb[10] = 0;
		mcp->out_mb |= MBX_10;
	} else {
		mcp->mb[1] = loop_id << 8;
	}

	mcp->in_mb = MBX_1|MBX_0;
	mcp->tov = MBX_TOV_SECONDS;
	mcp->flags = 0;
	rval = qla2x00_mailbox_command(vha, mcp);

	if (rval != QLA_SUCCESS) {
		/*EMPTY*/
		ql_dbg(ql_dbg_mbx, vha, 0x1074,
		    "Failed=%x mb[1]=%x.\n", rval, mcp->mb[1]);
	} else {
		/*EMPTY*/
		ql_dbg(ql_dbg_mbx + ql_dbg_verbose, vha, 0x1075,
		    "Done %s.\n", __func__);
	}

	return rval;
}

/*
 * qla2x00_full_login_lip
 *	Issue full login LIP mailbox command.
 *
 * Input:
 *	ha = adapter block pointer.
 *	TARGET_QUEUE_LOCK must be released.
 *	ADAPTER_STATE_LOCK must be released.
 *
 * Returns:
 *	qla2x00 local function return status code.
 *
 * Context:
 *	Kernel context.
 */
int
qla2x00_full_login_lip(scsi_qla_host_t *vha)
{
	int rval;
	mbx_cmd_t mc;
	mbx_cmd_t *mcp = &mc;

	ql_dbg(ql_dbg_mbx + ql_dbg_verbose, vha, 0x1076,
	    "Entered %s.\n", __func__);

	mcp->mb[0] = MBC_LIP_FULL_LOGIN;
	mcp->mb[1] = IS_FWI2_CAPABLE(vha->hw) ? BIT_3 : 0;
	mcp->mb[2] = 0;
	mcp->mb[3] = 0;
	mcp->out_mb = MBX_3|MBX_2|MBX_1|MBX_0;
	mcp->in_mb = MBX_0;
	mcp->tov = MBX_TOV_SECONDS;
	mcp->flags = 0;
	rval = qla2x00_mailbox_command(vha, mcp);

	if (rval != QLA_SUCCESS) {
		/*EMPTY*/
		ql_dbg(ql_dbg_mbx, vha, 0x1077, "Failed=%x.\n", rval);
	} else {
		/*EMPTY*/
		ql_dbg(ql_dbg_mbx + ql_dbg_verbose, vha, 0x1078,
		    "Done %s.\n", __func__);
	}

	return rval;
}

/*
 * qla2x00_get_id_list
 *
 * Input:
 *	ha = adapter block pointer.
 *
 * Returns:
 *	qla2x00 local function return status code.
 *
 * Context:
 *	Kernel context.
 */
int
qla2x00_get_id_list(scsi_qla_host_t *vha, void *id_list, dma_addr_t id_list_dma,
    uint16_t *entries)
{
	int rval;
	mbx_cmd_t mc;
	mbx_cmd_t *mcp = &mc;

	ql_dbg(ql_dbg_mbx + ql_dbg_verbose, vha, 0x1079,
	    "Entered %s.\n", __func__);

	if (id_list == NULL)
		return QLA_FUNCTION_FAILED;

	mcp->mb[0] = MBC_GET_ID_LIST;
	mcp->out_mb = MBX_0;
	if (IS_FWI2_CAPABLE(vha->hw)) {
		mcp->mb[2] = MSW(id_list_dma);
		mcp->mb[3] = LSW(id_list_dma);
		mcp->mb[6] = MSW(MSD(id_list_dma));
		mcp->mb[7] = LSW(MSD(id_list_dma));
		mcp->mb[8] = 0;
		mcp->mb[9] = vha->vp_idx;
		mcp->out_mb |= MBX_9|MBX_8|MBX_7|MBX_6|MBX_3|MBX_2;
	} else {
		mcp->mb[1] = MSW(id_list_dma);
		mcp->mb[2] = LSW(id_list_dma);
		mcp->mb[3] = MSW(MSD(id_list_dma));
		mcp->mb[6] = LSW(MSD(id_list_dma));
		mcp->out_mb |= MBX_6|MBX_3|MBX_2|MBX_1;
	}
	mcp->in_mb = MBX_1|MBX_0;
	mcp->tov = MBX_TOV_SECONDS;
	mcp->flags = 0;
	rval = qla2x00_mailbox_command(vha, mcp);

	if (rval != QLA_SUCCESS) {
		/*EMPTY*/
		ql_dbg(ql_dbg_mbx, vha, 0x107a, "Failed=%x.\n", rval);
	} else {
		*entries = mcp->mb[1];
		ql_dbg(ql_dbg_mbx + ql_dbg_verbose, vha, 0x107b,
		    "Done %s.\n", __func__);
	}

	return rval;
}

/*
 * qla2x00_get_resource_cnts
 *	Get current firmware resource counts.
 *
 * Input:
 *	ha = adapter block pointer.
 *
 * Returns:
 *	qla2x00 local function return status code.
 *
 * Context:
 *	Kernel context.
 */
int
qla2x00_get_resource_cnts(scsi_qla_host_t *vha)
{
	struct qla_hw_data *ha = vha->hw;
	int rval;
	mbx_cmd_t mc;
	mbx_cmd_t *mcp = &mc;

	ql_dbg(ql_dbg_mbx + ql_dbg_verbose, vha, 0x107c,
	    "Entered %s.\n", __func__);

	mcp->mb[0] = MBC_GET_RESOURCE_COUNTS;
	mcp->out_mb = MBX_0;
	mcp->in_mb = MBX_11|MBX_10|MBX_7|MBX_6|MBX_3|MBX_2|MBX_1|MBX_0;
	if (IS_QLA81XX(vha->hw) || IS_QLA83XX(vha->hw) || IS_QLA27XX(vha->hw))
		mcp->in_mb |= MBX_12;
	mcp->tov = MBX_TOV_SECONDS;
	mcp->flags = 0;
	rval = qla2x00_mailbox_command(vha, mcp);

	if (rval != QLA_SUCCESS) {
		/*EMPTY*/
		ql_dbg(ql_dbg_mbx, vha, 0x107d,
		    "Failed mb[0]=%x.\n", mcp->mb[0]);
	} else {
		ql_dbg(ql_dbg_mbx + ql_dbg_verbose, vha, 0x107e,
		    "Done %s mb1=%x mb2=%x mb3=%x mb6=%x mb7=%x mb10=%x "
		    "mb11=%x mb12=%x.\n", __func__, mcp->mb[1], mcp->mb[2],
		    mcp->mb[3], mcp->mb[6], mcp->mb[7], mcp->mb[10],
		    mcp->mb[11], mcp->mb[12]);

		ha->orig_fw_tgt_xcb_count =  mcp->mb[1];
		ha->cur_fw_tgt_xcb_count = mcp->mb[2];
		ha->cur_fw_xcb_count = mcp->mb[3];
		ha->orig_fw_xcb_count = mcp->mb[6];
		ha->cur_fw_iocb_count = mcp->mb[7];
		ha->orig_fw_iocb_count = mcp->mb[10];
		if (ha->flags.npiv_supported)
			ha->max_npiv_vports = mcp->mb[11];
		if (IS_QLA81XX(ha) || IS_QLA83XX(ha) || IS_QLA27XX(ha))
			ha->fw_max_fcf_count = mcp->mb[12];
	}

	return (rval);
}

/*
 * qla2x00_get_fcal_position_map
 *	Get FCAL (LILP) position map using mailbox command
 *
 * Input:
 *	ha = adapter state pointer.
 *	pos_map = buffer pointer (can be NULL).
 *
 * Returns:
 *	qla2x00 local function return status code.
 *
 * Context:
 *	Kernel context.
 */
int
qla2x00_get_fcal_position_map(scsi_qla_host_t *vha, char *pos_map)
{
	int rval;
	mbx_cmd_t mc;
	mbx_cmd_t *mcp = &mc;
	char *pmap;
	dma_addr_t pmap_dma;
	struct qla_hw_data *ha = vha->hw;

	ql_dbg(ql_dbg_mbx + ql_dbg_verbose, vha, 0x107f,
	    "Entered %s.\n", __func__);

	pmap = dma_pool_alloc(ha->s_dma_pool, GFP_KERNEL, &pmap_dma);
	if (pmap  == NULL) {
		ql_log(ql_log_warn, vha, 0x1080,
		    "Memory alloc failed.\n");
		return QLA_MEMORY_ALLOC_FAILED;
	}
	memset(pmap, 0, FCAL_MAP_SIZE);

	mcp->mb[0] = MBC_GET_FC_AL_POSITION_MAP;
	mcp->mb[2] = MSW(pmap_dma);
	mcp->mb[3] = LSW(pmap_dma);
	mcp->mb[6] = MSW(MSD(pmap_dma));
	mcp->mb[7] = LSW(MSD(pmap_dma));
	mcp->out_mb = MBX_7|MBX_6|MBX_3|MBX_2|MBX_0;
	mcp->in_mb = MBX_1|MBX_0;
	mcp->buf_size = FCAL_MAP_SIZE;
	mcp->flags = MBX_DMA_IN;
	mcp->tov = (ha->login_timeout * 2) + (ha->login_timeout / 2);
	rval = qla2x00_mailbox_command(vha, mcp);

	if (rval == QLA_SUCCESS) {
		ql_dbg(ql_dbg_mbx + ql_dbg_buffer, vha, 0x1081,
		    "mb0/mb1=%x/%X FC/AL position map size (%x).\n",
		    mcp->mb[0], mcp->mb[1], (unsigned)pmap[0]);
		ql_dump_buffer(ql_dbg_mbx + ql_dbg_buffer, vha, 0x111d,
		    pmap, pmap[0] + 1);

		if (pos_map)
			memcpy(pos_map, pmap, FCAL_MAP_SIZE);
	}
	dma_pool_free(ha->s_dma_pool, pmap, pmap_dma);

	if (rval != QLA_SUCCESS) {
		ql_dbg(ql_dbg_mbx, vha, 0x1082, "Failed=%x.\n", rval);
	} else {
		ql_dbg(ql_dbg_mbx + ql_dbg_verbose, vha, 0x1083,
		    "Done %s.\n", __func__);
	}

	return rval;
}

/*
 * qla2x00_get_link_status
 *
 * Input:
 *	ha = adapter block pointer.
 *	loop_id = device loop ID.
 *	ret_buf = pointer to link status return buffer.
 *
 * Returns:
 *	0 = success.
 *	BIT_0 = mem alloc error.
 *	BIT_1 = mailbox error.
 */
int
qla2x00_get_link_status(scsi_qla_host_t *vha, uint16_t loop_id,
    struct link_statistics *stats, dma_addr_t stats_dma)
{
	int rval;
	mbx_cmd_t mc;
	mbx_cmd_t *mcp = &mc;
	uint32_t *iter = (void *)stats;
	ushort dwords = offsetof(typeof(*stats), link_up_cnt)/sizeof(*iter);
	struct qla_hw_data *ha = vha->hw;

	ql_dbg(ql_dbg_mbx + ql_dbg_verbose, vha, 0x1084,
	    "Entered %s.\n", __func__);

	mcp->mb[0] = MBC_GET_LINK_STATUS;
	mcp->mb[2] = MSW(LSD(stats_dma));
	mcp->mb[3] = LSW(LSD(stats_dma));
	mcp->mb[6] = MSW(MSD(stats_dma));
	mcp->mb[7] = LSW(MSD(stats_dma));
	mcp->out_mb = MBX_7|MBX_6|MBX_3|MBX_2|MBX_0;
	mcp->in_mb = MBX_0;
	if (IS_FWI2_CAPABLE(ha)) {
		mcp->mb[1] = loop_id;
		mcp->mb[4] = 0;
		mcp->mb[10] = 0;
		mcp->out_mb |= MBX_10|MBX_4|MBX_1;
		mcp->in_mb |= MBX_1;
	} else if (HAS_EXTENDED_IDS(ha)) {
		mcp->mb[1] = loop_id;
		mcp->mb[10] = 0;
		mcp->out_mb |= MBX_10|MBX_1;
	} else {
		mcp->mb[1] = loop_id << 8;
		mcp->out_mb |= MBX_1;
	}
	mcp->tov = MBX_TOV_SECONDS;
	mcp->flags = IOCTL_CMD;
	rval = qla2x00_mailbox_command(vha, mcp);

	if (rval == QLA_SUCCESS) {
		if (mcp->mb[0] != MBS_COMMAND_COMPLETE) {
			ql_dbg(ql_dbg_mbx, vha, 0x1085,
			    "Failed=%x mb[0]=%x.\n", rval, mcp->mb[0]);
			rval = QLA_FUNCTION_FAILED;
		} else {
			/* Re-endianize - firmware data is le32. */
			ql_dbg(ql_dbg_mbx + ql_dbg_verbose, vha, 0x1086,
			    "Done %s.\n", __func__);
			for ( ; dwords--; iter++)
				le32_to_cpus(iter);
		}
	} else {
		/* Failed. */
		ql_dbg(ql_dbg_mbx, vha, 0x1087, "Failed=%x.\n", rval);
	}

	return rval;
}

int
qla24xx_get_isp_stats(scsi_qla_host_t *vha, struct link_statistics *stats,
    dma_addr_t stats_dma, uint16_t options)
{
	int rval;
	mbx_cmd_t mc;
	mbx_cmd_t *mcp = &mc;
	uint32_t *iter, dwords;

	ql_dbg(ql_dbg_mbx + ql_dbg_verbose, vha, 0x1088,
	    "Entered %s.\n", __func__);

	memset(&mc, 0, sizeof(mc));
	mc.mb[0] = MBC_GET_LINK_PRIV_STATS;
	mc.mb[2] = MSW(stats_dma);
	mc.mb[3] = LSW(stats_dma);
	mc.mb[6] = MSW(MSD(stats_dma));
	mc.mb[7] = LSW(MSD(stats_dma));
	mc.mb[8] = sizeof(struct link_statistics) / 4;
	mc.mb[9] = cpu_to_le16(vha->vp_idx);
	mc.mb[10] = cpu_to_le16(options);

	rval = qla24xx_send_mb_cmd(vha, &mc);

	if (rval == QLA_SUCCESS) {
		if (mcp->mb[0] != MBS_COMMAND_COMPLETE) {
			ql_dbg(ql_dbg_mbx, vha, 0x1089,
			    "Failed mb[0]=%x.\n", mcp->mb[0]);
			rval = QLA_FUNCTION_FAILED;
		} else {
			ql_dbg(ql_dbg_mbx + ql_dbg_verbose, vha, 0x108a,
			    "Done %s.\n", __func__);
			/* Re-endianize - firmware data is le32. */
			dwords = sizeof(struct link_statistics) / 4;
			iter = &stats->link_fail_cnt;
			for ( ; dwords--; iter++)
				le32_to_cpus(iter);
		}
	} else {
		/* Failed. */
		ql_dbg(ql_dbg_mbx, vha, 0x108b, "Failed=%x.\n", rval);
	}

	return rval;
}

int
qla24xx_abort_command(srb_t *sp)
{
	int		rval;
	unsigned long   flags = 0;

	struct abort_entry_24xx *abt;
	dma_addr_t	abt_dma;
	uint32_t	handle;
	fc_port_t	*fcport = sp->fcport;
	struct scsi_qla_host *vha = fcport->vha;
	struct qla_hw_data *ha = vha->hw;
	struct req_que *req = vha->req;

	ql_dbg(ql_dbg_mbx + ql_dbg_verbose, vha, 0x108c,
	    "Entered %s.\n", __func__);

	if (vha->flags.qpairs_available && sp->qpair)
		req = sp->qpair->req;

	if (ql2xasynctmfenable)
		return qla24xx_async_abort_command(sp);

	spin_lock_irqsave(&ha->hardware_lock, flags);
	for (handle = 1; handle < req->num_outstanding_cmds; handle++) {
		if (req->outstanding_cmds[handle] == sp)
			break;
	}
	spin_unlock_irqrestore(&ha->hardware_lock, flags);
	if (handle == req->num_outstanding_cmds) {
		/* Command not found. */
		return QLA_FUNCTION_FAILED;
	}

	abt = dma_pool_alloc(ha->s_dma_pool, GFP_KERNEL, &abt_dma);
	if (abt == NULL) {
		ql_log(ql_log_warn, vha, 0x108d,
		    "Failed to allocate abort IOCB.\n");
		return QLA_MEMORY_ALLOC_FAILED;
	}
	memset(abt, 0, sizeof(struct abort_entry_24xx));

	abt->entry_type = ABORT_IOCB_TYPE;
	abt->entry_count = 1;
	abt->handle = MAKE_HANDLE(req->id, abt->handle);
	abt->nport_handle = cpu_to_le16(fcport->loop_id);
	abt->handle_to_abort = MAKE_HANDLE(req->id, handle);
	abt->port_id[0] = fcport->d_id.b.al_pa;
	abt->port_id[1] = fcport->d_id.b.area;
	abt->port_id[2] = fcport->d_id.b.domain;
	abt->vp_index = fcport->vha->vp_idx;

	abt->req_que_no = cpu_to_le16(req->id);

	rval = qla2x00_issue_iocb(vha, abt, abt_dma, 0);
	if (rval != QLA_SUCCESS) {
		ql_dbg(ql_dbg_mbx, vha, 0x108e,
		    "Failed to issue IOCB (%x).\n", rval);
	} else if (abt->entry_status != 0) {
		ql_dbg(ql_dbg_mbx, vha, 0x108f,
		    "Failed to complete IOCB -- error status (%x).\n",
		    abt->entry_status);
		rval = QLA_FUNCTION_FAILED;
	} else if (abt->nport_handle != cpu_to_le16(0)) {
		ql_dbg(ql_dbg_mbx, vha, 0x1090,
		    "Failed to complete IOCB -- completion status (%x).\n",
		    le16_to_cpu(abt->nport_handle));
		if (abt->nport_handle == CS_IOCB_ERROR)
			rval = QLA_FUNCTION_PARAMETER_ERROR;
		else
			rval = QLA_FUNCTION_FAILED;
	} else {
		ql_dbg(ql_dbg_mbx + ql_dbg_verbose, vha, 0x1091,
		    "Done %s.\n", __func__);
	}

	dma_pool_free(ha->s_dma_pool, abt, abt_dma);

	return rval;
}

struct tsk_mgmt_cmd {
	union {
		struct tsk_mgmt_entry tsk;
		struct sts_entry_24xx sts;
	} p;
};

static int
__qla24xx_issue_tmf(char *name, uint32_t type, struct fc_port *fcport,
    uint64_t l, int tag)
{
	int		rval, rval2;
	struct tsk_mgmt_cmd *tsk;
	struct sts_entry_24xx *sts;
	dma_addr_t	tsk_dma;
	scsi_qla_host_t *vha;
	struct qla_hw_data *ha;
	struct req_que *req;
	struct rsp_que *rsp;
	struct qla_qpair *qpair;

	vha = fcport->vha;
	ha = vha->hw;
	req = vha->req;

	ql_dbg(ql_dbg_mbx + ql_dbg_verbose, vha, 0x1092,
	    "Entered %s.\n", __func__);

	if (vha->vp_idx && vha->qpair) {
		/* NPIV port */
		qpair = vha->qpair;
		rsp = qpair->rsp;
		req = qpair->req;
	} else {
		rsp = req->rsp;
	}

	tsk = dma_pool_alloc(ha->s_dma_pool, GFP_KERNEL, &tsk_dma);
	if (tsk == NULL) {
		ql_log(ql_log_warn, vha, 0x1093,
		    "Failed to allocate task management IOCB.\n");
		return QLA_MEMORY_ALLOC_FAILED;
	}
	memset(tsk, 0, sizeof(struct tsk_mgmt_cmd));

	tsk->p.tsk.entry_type = TSK_MGMT_IOCB_TYPE;
	tsk->p.tsk.entry_count = 1;
	tsk->p.tsk.handle = MAKE_HANDLE(req->id, tsk->p.tsk.handle);
	tsk->p.tsk.nport_handle = cpu_to_le16(fcport->loop_id);
	tsk->p.tsk.timeout = cpu_to_le16(ha->r_a_tov / 10 * 2);
	tsk->p.tsk.control_flags = cpu_to_le32(type);
	tsk->p.tsk.port_id[0] = fcport->d_id.b.al_pa;
	tsk->p.tsk.port_id[1] = fcport->d_id.b.area;
	tsk->p.tsk.port_id[2] = fcport->d_id.b.domain;
	tsk->p.tsk.vp_index = fcport->vha->vp_idx;
	if (type == TCF_LUN_RESET) {
		int_to_scsilun(l, &tsk->p.tsk.lun);
		host_to_fcp_swap((uint8_t *)&tsk->p.tsk.lun,
		    sizeof(tsk->p.tsk.lun));
	}

	sts = &tsk->p.sts;
	rval = qla2x00_issue_iocb(vha, tsk, tsk_dma, 0);
	if (rval != QLA_SUCCESS) {
		ql_dbg(ql_dbg_mbx, vha, 0x1094,
		    "Failed to issue %s reset IOCB (%x).\n", name, rval);
	} else if (sts->entry_status != 0) {
		ql_dbg(ql_dbg_mbx, vha, 0x1095,
		    "Failed to complete IOCB -- error status (%x).\n",
		    sts->entry_status);
		rval = QLA_FUNCTION_FAILED;
	} else if (sts->comp_status != cpu_to_le16(CS_COMPLETE)) {
		ql_dbg(ql_dbg_mbx, vha, 0x1096,
		    "Failed to complete IOCB -- completion status (%x).\n",
		    le16_to_cpu(sts->comp_status));
		rval = QLA_FUNCTION_FAILED;
	} else if (le16_to_cpu(sts->scsi_status) &
	    SS_RESPONSE_INFO_LEN_VALID) {
		if (le32_to_cpu(sts->rsp_data_len) < 4) {
			ql_dbg(ql_dbg_mbx + ql_dbg_verbose, vha, 0x1097,
			    "Ignoring inconsistent data length -- not enough "
			    "response info (%d).\n",
			    le32_to_cpu(sts->rsp_data_len));
		} else if (sts->data[3]) {
			ql_dbg(ql_dbg_mbx, vha, 0x1098,
			    "Failed to complete IOCB -- response (%x).\n",
			    sts->data[3]);
			rval = QLA_FUNCTION_FAILED;
		}
	}

	/* Issue marker IOCB. */
	rval2 = qla2x00_marker(vha, req, rsp, fcport->loop_id, l,
	    type == TCF_LUN_RESET ? MK_SYNC_ID_LUN: MK_SYNC_ID);
	if (rval2 != QLA_SUCCESS) {
		ql_dbg(ql_dbg_mbx, vha, 0x1099,
		    "Failed to issue marker IOCB (%x).\n", rval2);
	} else {
		ql_dbg(ql_dbg_mbx + ql_dbg_verbose, vha, 0x109a,
		    "Done %s.\n", __func__);
	}

	dma_pool_free(ha->s_dma_pool, tsk, tsk_dma);

	return rval;
}

int
qla24xx_abort_target(struct fc_port *fcport, uint64_t l, int tag)
{
	struct qla_hw_data *ha = fcport->vha->hw;

	if ((ql2xasynctmfenable) && IS_FWI2_CAPABLE(ha))
		return qla2x00_async_tm_cmd(fcport, TCF_TARGET_RESET, l, tag);

	return __qla24xx_issue_tmf("Target", TCF_TARGET_RESET, fcport, l, tag);
}

int
qla24xx_lun_reset(struct fc_port *fcport, uint64_t l, int tag)
{
	struct qla_hw_data *ha = fcport->vha->hw;

	if ((ql2xasynctmfenable) && IS_FWI2_CAPABLE(ha))
		return qla2x00_async_tm_cmd(fcport, TCF_LUN_RESET, l, tag);

	return __qla24xx_issue_tmf("Lun", TCF_LUN_RESET, fcport, l, tag);
}

int
qla2x00_system_error(scsi_qla_host_t *vha)
{
	int rval;
	mbx_cmd_t mc;
	mbx_cmd_t *mcp = &mc;
	struct qla_hw_data *ha = vha->hw;

	if (!IS_QLA23XX(ha) && !IS_FWI2_CAPABLE(ha))
		return QLA_FUNCTION_FAILED;

	ql_dbg(ql_dbg_mbx + ql_dbg_verbose, vha, 0x109b,
	    "Entered %s.\n", __func__);

	mcp->mb[0] = MBC_GEN_SYSTEM_ERROR;
	mcp->out_mb = MBX_0;
	mcp->in_mb = MBX_0;
	mcp->tov = 5;
	mcp->flags = 0;
	rval = qla2x00_mailbox_command(vha, mcp);

	if (rval != QLA_SUCCESS) {
		ql_dbg(ql_dbg_mbx, vha, 0x109c, "Failed=%x.\n", rval);
	} else {
		ql_dbg(ql_dbg_mbx + ql_dbg_verbose, vha, 0x109d,
		    "Done %s.\n", __func__);
	}

	return rval;
}

int
qla2x00_write_serdes_word(scsi_qla_host_t *vha, uint16_t addr, uint16_t data)
{
	int rval;
	mbx_cmd_t mc;
	mbx_cmd_t *mcp = &mc;

	if (!IS_QLA25XX(vha->hw) && !IS_QLA2031(vha->hw) &&
	    !IS_QLA27XX(vha->hw))
		return QLA_FUNCTION_FAILED;

	ql_dbg(ql_dbg_mbx + ql_dbg_verbose, vha, 0x1182,
	    "Entered %s.\n", __func__);

	mcp->mb[0] = MBC_WRITE_SERDES;
	mcp->mb[1] = addr;
	if (IS_QLA2031(vha->hw))
		mcp->mb[2] = data & 0xff;
	else
		mcp->mb[2] = data;

	mcp->mb[3] = 0;
	mcp->out_mb = MBX_3|MBX_2|MBX_1|MBX_0;
	mcp->in_mb = MBX_0;
	mcp->tov = MBX_TOV_SECONDS;
	mcp->flags = 0;
	rval = qla2x00_mailbox_command(vha, mcp);

	if (rval != QLA_SUCCESS) {
		ql_dbg(ql_dbg_mbx, vha, 0x1183,
		    "Failed=%x mb[0]=%x.\n", rval, mcp->mb[0]);
	} else {
		ql_dbg(ql_dbg_mbx + ql_dbg_verbose, vha, 0x1184,
		    "Done %s.\n", __func__);
	}

	return rval;
}

int
qla2x00_read_serdes_word(scsi_qla_host_t *vha, uint16_t addr, uint16_t *data)
{
	int rval;
	mbx_cmd_t mc;
	mbx_cmd_t *mcp = &mc;

	if (!IS_QLA25XX(vha->hw) && !IS_QLA2031(vha->hw) &&
	    !IS_QLA27XX(vha->hw))
		return QLA_FUNCTION_FAILED;

	ql_dbg(ql_dbg_mbx + ql_dbg_verbose, vha, 0x1185,
	    "Entered %s.\n", __func__);

	mcp->mb[0] = MBC_READ_SERDES;
	mcp->mb[1] = addr;
	mcp->mb[3] = 0;
	mcp->out_mb = MBX_3|MBX_1|MBX_0;
	mcp->in_mb = MBX_1|MBX_0;
	mcp->tov = MBX_TOV_SECONDS;
	mcp->flags = 0;
	rval = qla2x00_mailbox_command(vha, mcp);

	if (IS_QLA2031(vha->hw))
		*data = mcp->mb[1] & 0xff;
	else
		*data = mcp->mb[1];

	if (rval != QLA_SUCCESS) {
		ql_dbg(ql_dbg_mbx, vha, 0x1186,
		    "Failed=%x mb[0]=%x.\n", rval, mcp->mb[0]);
	} else {
		ql_dbg(ql_dbg_mbx + ql_dbg_verbose, vha, 0x1187,
		    "Done %s.\n", __func__);
	}

	return rval;
}

int
qla8044_write_serdes_word(scsi_qla_host_t *vha, uint32_t addr, uint32_t data)
{
	int rval;
	mbx_cmd_t mc;
	mbx_cmd_t *mcp = &mc;

	if (!IS_QLA8044(vha->hw))
		return QLA_FUNCTION_FAILED;

	ql_dbg(ql_dbg_mbx + ql_dbg_verbose, vha, 0x11a0,
	    "Entered %s.\n", __func__);

	mcp->mb[0] = MBC_SET_GET_ETH_SERDES_REG;
	mcp->mb[1] = HCS_WRITE_SERDES;
	mcp->mb[3] = LSW(addr);
	mcp->mb[4] = MSW(addr);
	mcp->mb[5] = LSW(data);
	mcp->mb[6] = MSW(data);
	mcp->out_mb = MBX_6|MBX_5|MBX_4|MBX_3|MBX_1|MBX_0;
	mcp->in_mb = MBX_0;
	mcp->tov = MBX_TOV_SECONDS;
	mcp->flags = 0;
	rval = qla2x00_mailbox_command(vha, mcp);

	if (rval != QLA_SUCCESS) {
		ql_dbg(ql_dbg_mbx, vha, 0x11a1,
		    "Failed=%x mb[0]=%x.\n", rval, mcp->mb[0]);
	} else {
		ql_dbg(ql_dbg_mbx + ql_dbg_verbose, vha, 0x1188,
		    "Done %s.\n", __func__);
	}

	return rval;
}

int
qla8044_read_serdes_word(scsi_qla_host_t *vha, uint32_t addr, uint32_t *data)
{
	int rval;
	mbx_cmd_t mc;
	mbx_cmd_t *mcp = &mc;

	if (!IS_QLA8044(vha->hw))
		return QLA_FUNCTION_FAILED;

	ql_dbg(ql_dbg_mbx + ql_dbg_verbose, vha, 0x1189,
	    "Entered %s.\n", __func__);

	mcp->mb[0] = MBC_SET_GET_ETH_SERDES_REG;
	mcp->mb[1] = HCS_READ_SERDES;
	mcp->mb[3] = LSW(addr);
	mcp->mb[4] = MSW(addr);
	mcp->out_mb = MBX_4|MBX_3|MBX_1|MBX_0;
	mcp->in_mb = MBX_2|MBX_1|MBX_0;
	mcp->tov = MBX_TOV_SECONDS;
	mcp->flags = 0;
	rval = qla2x00_mailbox_command(vha, mcp);

	*data = mcp->mb[2] << 16 | mcp->mb[1];

	if (rval != QLA_SUCCESS) {
		ql_dbg(ql_dbg_mbx, vha, 0x118a,
		    "Failed=%x mb[0]=%x.\n", rval, mcp->mb[0]);
	} else {
		ql_dbg(ql_dbg_mbx + ql_dbg_verbose, vha, 0x118b,
		    "Done %s.\n", __func__);
	}

	return rval;
}

/**
 * qla2x00_set_serdes_params() -
 * @ha: HA context
 *
 * Returns
 */
int
qla2x00_set_serdes_params(scsi_qla_host_t *vha, uint16_t sw_em_1g,
    uint16_t sw_em_2g, uint16_t sw_em_4g)
{
	int rval;
	mbx_cmd_t mc;
	mbx_cmd_t *mcp = &mc;

	ql_dbg(ql_dbg_mbx + ql_dbg_verbose, vha, 0x109e,
	    "Entered %s.\n", __func__);

	mcp->mb[0] = MBC_SERDES_PARAMS;
	mcp->mb[1] = BIT_0;
	mcp->mb[2] = sw_em_1g | BIT_15;
	mcp->mb[3] = sw_em_2g | BIT_15;
	mcp->mb[4] = sw_em_4g | BIT_15;
	mcp->out_mb = MBX_4|MBX_3|MBX_2|MBX_1|MBX_0;
	mcp->in_mb = MBX_0;
	mcp->tov = MBX_TOV_SECONDS;
	mcp->flags = 0;
	rval = qla2x00_mailbox_command(vha, mcp);

	if (rval != QLA_SUCCESS) {
		/*EMPTY*/
		ql_dbg(ql_dbg_mbx, vha, 0x109f,
		    "Failed=%x mb[0]=%x.\n", rval, mcp->mb[0]);
	} else {
		/*EMPTY*/
		ql_dbg(ql_dbg_mbx + ql_dbg_verbose, vha, 0x10a0,
		    "Done %s.\n", __func__);
	}

	return rval;
}

int
qla2x00_stop_firmware(scsi_qla_host_t *vha)
{
	int rval;
	mbx_cmd_t mc;
	mbx_cmd_t *mcp = &mc;

	if (!IS_FWI2_CAPABLE(vha->hw))
		return QLA_FUNCTION_FAILED;

	ql_dbg(ql_dbg_mbx + ql_dbg_verbose, vha, 0x10a1,
	    "Entered %s.\n", __func__);

	mcp->mb[0] = MBC_STOP_FIRMWARE;
	mcp->mb[1] = 0;
	mcp->out_mb = MBX_1|MBX_0;
	mcp->in_mb = MBX_0;
	mcp->tov = 5;
	mcp->flags = 0;
	rval = qla2x00_mailbox_command(vha, mcp);

	if (rval != QLA_SUCCESS) {
		ql_dbg(ql_dbg_mbx, vha, 0x10a2, "Failed=%x.\n", rval);
		if (mcp->mb[0] == MBS_INVALID_COMMAND)
			rval = QLA_INVALID_COMMAND;
	} else {
		ql_dbg(ql_dbg_mbx + ql_dbg_verbose, vha, 0x10a3,
		    "Done %s.\n", __func__);
	}

	return rval;
}

int
qla2x00_enable_eft_trace(scsi_qla_host_t *vha, dma_addr_t eft_dma,
    uint16_t buffers)
{
	int rval;
	mbx_cmd_t mc;
	mbx_cmd_t *mcp = &mc;

	ql_dbg(ql_dbg_mbx + ql_dbg_verbose, vha, 0x10a4,
	    "Entered %s.\n", __func__);

	if (!IS_FWI2_CAPABLE(vha->hw))
		return QLA_FUNCTION_FAILED;

	if (unlikely(pci_channel_offline(vha->hw->pdev)))
		return QLA_FUNCTION_FAILED;

	mcp->mb[0] = MBC_TRACE_CONTROL;
	mcp->mb[1] = TC_EFT_ENABLE;
	mcp->mb[2] = LSW(eft_dma);
	mcp->mb[3] = MSW(eft_dma);
	mcp->mb[4] = LSW(MSD(eft_dma));
	mcp->mb[5] = MSW(MSD(eft_dma));
	mcp->mb[6] = buffers;
	mcp->mb[7] = TC_AEN_DISABLE;
	mcp->out_mb = MBX_7|MBX_6|MBX_5|MBX_4|MBX_3|MBX_2|MBX_1|MBX_0;
	mcp->in_mb = MBX_1|MBX_0;
	mcp->tov = MBX_TOV_SECONDS;
	mcp->flags = 0;
	rval = qla2x00_mailbox_command(vha, mcp);
	if (rval != QLA_SUCCESS) {
		ql_dbg(ql_dbg_mbx, vha, 0x10a5,
		    "Failed=%x mb[0]=%x mb[1]=%x.\n",
		    rval, mcp->mb[0], mcp->mb[1]);
	} else {
		ql_dbg(ql_dbg_mbx + ql_dbg_verbose, vha, 0x10a6,
		    "Done %s.\n", __func__);
	}

	return rval;
}

int
qla2x00_disable_eft_trace(scsi_qla_host_t *vha)
{
	int rval;
	mbx_cmd_t mc;
	mbx_cmd_t *mcp = &mc;

	ql_dbg(ql_dbg_mbx + ql_dbg_verbose, vha, 0x10a7,
	    "Entered %s.\n", __func__);

	if (!IS_FWI2_CAPABLE(vha->hw))
		return QLA_FUNCTION_FAILED;

	if (unlikely(pci_channel_offline(vha->hw->pdev)))
		return QLA_FUNCTION_FAILED;

	mcp->mb[0] = MBC_TRACE_CONTROL;
	mcp->mb[1] = TC_EFT_DISABLE;
	mcp->out_mb = MBX_1|MBX_0;
	mcp->in_mb = MBX_1|MBX_0;
	mcp->tov = MBX_TOV_SECONDS;
	mcp->flags = 0;
	rval = qla2x00_mailbox_command(vha, mcp);
	if (rval != QLA_SUCCESS) {
		ql_dbg(ql_dbg_mbx, vha, 0x10a8,
		    "Failed=%x mb[0]=%x mb[1]=%x.\n",
		    rval, mcp->mb[0], mcp->mb[1]);
	} else {
		ql_dbg(ql_dbg_mbx + ql_dbg_verbose, vha, 0x10a9,
		    "Done %s.\n", __func__);
	}

	return rval;
}

int
qla2x00_enable_fce_trace(scsi_qla_host_t *vha, dma_addr_t fce_dma,
    uint16_t buffers, uint16_t *mb, uint32_t *dwords)
{
	int rval;
	mbx_cmd_t mc;
	mbx_cmd_t *mcp = &mc;

	ql_dbg(ql_dbg_mbx + ql_dbg_verbose, vha, 0x10aa,
	    "Entered %s.\n", __func__);

	if (!IS_QLA25XX(vha->hw) && !IS_QLA81XX(vha->hw) &&
	    !IS_QLA83XX(vha->hw) && !IS_QLA27XX(vha->hw))
		return QLA_FUNCTION_FAILED;

	if (unlikely(pci_channel_offline(vha->hw->pdev)))
		return QLA_FUNCTION_FAILED;

	mcp->mb[0] = MBC_TRACE_CONTROL;
	mcp->mb[1] = TC_FCE_ENABLE;
	mcp->mb[2] = LSW(fce_dma);
	mcp->mb[3] = MSW(fce_dma);
	mcp->mb[4] = LSW(MSD(fce_dma));
	mcp->mb[5] = MSW(MSD(fce_dma));
	mcp->mb[6] = buffers;
	mcp->mb[7] = TC_AEN_DISABLE;
	mcp->mb[8] = 0;
	mcp->mb[9] = TC_FCE_DEFAULT_RX_SIZE;
	mcp->mb[10] = TC_FCE_DEFAULT_TX_SIZE;
	mcp->out_mb = MBX_10|MBX_9|MBX_8|MBX_7|MBX_6|MBX_5|MBX_4|MBX_3|MBX_2|
	    MBX_1|MBX_0;
	mcp->in_mb = MBX_6|MBX_5|MBX_4|MBX_3|MBX_2|MBX_1|MBX_0;
	mcp->tov = MBX_TOV_SECONDS;
	mcp->flags = 0;
	rval = qla2x00_mailbox_command(vha, mcp);
	if (rval != QLA_SUCCESS) {
		ql_dbg(ql_dbg_mbx, vha, 0x10ab,
		    "Failed=%x mb[0]=%x mb[1]=%x.\n",
		    rval, mcp->mb[0], mcp->mb[1]);
	} else {
		ql_dbg(ql_dbg_mbx + ql_dbg_verbose, vha, 0x10ac,
		    "Done %s.\n", __func__);

		if (mb)
			memcpy(mb, mcp->mb, 8 * sizeof(*mb));
		if (dwords)
			*dwords = buffers;
	}

	return rval;
}

int
qla2x00_disable_fce_trace(scsi_qla_host_t *vha, uint64_t *wr, uint64_t *rd)
{
	int rval;
	mbx_cmd_t mc;
	mbx_cmd_t *mcp = &mc;

	ql_dbg(ql_dbg_mbx + ql_dbg_verbose, vha, 0x10ad,
	    "Entered %s.\n", __func__);

	if (!IS_FWI2_CAPABLE(vha->hw))
		return QLA_FUNCTION_FAILED;

	if (unlikely(pci_channel_offline(vha->hw->pdev)))
		return QLA_FUNCTION_FAILED;

	mcp->mb[0] = MBC_TRACE_CONTROL;
	mcp->mb[1] = TC_FCE_DISABLE;
	mcp->mb[2] = TC_FCE_DISABLE_TRACE;
	mcp->out_mb = MBX_2|MBX_1|MBX_0;
	mcp->in_mb = MBX_9|MBX_8|MBX_7|MBX_6|MBX_5|MBX_4|MBX_3|MBX_2|
	    MBX_1|MBX_0;
	mcp->tov = MBX_TOV_SECONDS;
	mcp->flags = 0;
	rval = qla2x00_mailbox_command(vha, mcp);
	if (rval != QLA_SUCCESS) {
		ql_dbg(ql_dbg_mbx, vha, 0x10ae,
		    "Failed=%x mb[0]=%x mb[1]=%x.\n",
		    rval, mcp->mb[0], mcp->mb[1]);
	} else {
		ql_dbg(ql_dbg_mbx + ql_dbg_verbose, vha, 0x10af,
		    "Done %s.\n", __func__);

		if (wr)
			*wr = (uint64_t) mcp->mb[5] << 48 |
			    (uint64_t) mcp->mb[4] << 32 |
			    (uint64_t) mcp->mb[3] << 16 |
			    (uint64_t) mcp->mb[2];
		if (rd)
			*rd = (uint64_t) mcp->mb[9] << 48 |
			    (uint64_t) mcp->mb[8] << 32 |
			    (uint64_t) mcp->mb[7] << 16 |
			    (uint64_t) mcp->mb[6];
	}

	return rval;
}

int
qla2x00_get_idma_speed(scsi_qla_host_t *vha, uint16_t loop_id,
	uint16_t *port_speed, uint16_t *mb)
{
	int rval;
	mbx_cmd_t mc;
	mbx_cmd_t *mcp = &mc;

	ql_dbg(ql_dbg_mbx + ql_dbg_verbose, vha, 0x10b0,
	    "Entered %s.\n", __func__);

	if (!IS_IIDMA_CAPABLE(vha->hw))
		return QLA_FUNCTION_FAILED;

	mcp->mb[0] = MBC_PORT_PARAMS;
	mcp->mb[1] = loop_id;
	mcp->mb[2] = mcp->mb[3] = 0;
	mcp->mb[9] = vha->vp_idx;
	mcp->out_mb = MBX_9|MBX_3|MBX_2|MBX_1|MBX_0;
	mcp->in_mb = MBX_3|MBX_1|MBX_0;
	mcp->tov = MBX_TOV_SECONDS;
	mcp->flags = 0;
	rval = qla2x00_mailbox_command(vha, mcp);

	/* Return mailbox statuses. */
	if (mb != NULL) {
		mb[0] = mcp->mb[0];
		mb[1] = mcp->mb[1];
		mb[3] = mcp->mb[3];
	}

	if (rval != QLA_SUCCESS) {
		ql_dbg(ql_dbg_mbx, vha, 0x10b1, "Failed=%x.\n", rval);
	} else {
		ql_dbg(ql_dbg_mbx + ql_dbg_verbose, vha, 0x10b2,
		    "Done %s.\n", __func__);
		if (port_speed)
			*port_speed = mcp->mb[3];
	}

	return rval;
}

int
qla2x00_set_idma_speed(scsi_qla_host_t *vha, uint16_t loop_id,
    uint16_t port_speed, uint16_t *mb)
{
	int rval;
	mbx_cmd_t mc;
	mbx_cmd_t *mcp = &mc;

	ql_dbg(ql_dbg_mbx + ql_dbg_verbose, vha, 0x10b3,
	    "Entered %s.\n", __func__);

	if (!IS_IIDMA_CAPABLE(vha->hw))
		return QLA_FUNCTION_FAILED;

	mcp->mb[0] = MBC_PORT_PARAMS;
	mcp->mb[1] = loop_id;
	mcp->mb[2] = BIT_0;
	if (IS_CNA_CAPABLE(vha->hw))
		mcp->mb[3] = port_speed & (BIT_5|BIT_4|BIT_3|BIT_2|BIT_1|BIT_0);
	else
		mcp->mb[3] = port_speed & (BIT_2|BIT_1|BIT_0);
	mcp->mb[9] = vha->vp_idx;
	mcp->out_mb = MBX_9|MBX_3|MBX_2|MBX_1|MBX_0;
	mcp->in_mb = MBX_3|MBX_1|MBX_0;
	mcp->tov = MBX_TOV_SECONDS;
	mcp->flags = 0;
	rval = qla2x00_mailbox_command(vha, mcp);

	/* Return mailbox statuses. */
	if (mb != NULL) {
		mb[0] = mcp->mb[0];
		mb[1] = mcp->mb[1];
		mb[3] = mcp->mb[3];
	}

	if (rval != QLA_SUCCESS) {
		ql_dbg(ql_dbg_mbx, vha, 0x10b4,
		    "Failed=%x.\n", rval);
	} else {
		ql_dbg(ql_dbg_mbx + ql_dbg_verbose, vha, 0x10b5,
		    "Done %s.\n", __func__);
	}

	return rval;
}

void
qla24xx_report_id_acquisition(scsi_qla_host_t *vha,
	struct vp_rpt_id_entry_24xx *rptid_entry)
{
	struct qla_hw_data *ha = vha->hw;
	scsi_qla_host_t *vp = NULL;
	unsigned long   flags;
	int found;
	port_id_t id;

	ql_dbg(ql_dbg_mbx + ql_dbg_verbose, vha, 0x10b6,
	    "Entered %s.\n", __func__);

	if (rptid_entry->entry_status != 0)
		return;

	id.b.domain = rptid_entry->port_id[2];
	id.b.area   = rptid_entry->port_id[1];
	id.b.al_pa  = rptid_entry->port_id[0];
	id.b.rsvd_1 = 0;

	if (rptid_entry->format == 0) {
		/* loop */
		ql_dbg(ql_dbg_async, vha, 0x10b7,
		    "Format 0 : Number of VPs setup %d, number of "
		    "VPs acquired %d.\n", rptid_entry->vp_setup,
		    rptid_entry->vp_acquired);
		ql_dbg(ql_dbg_async, vha, 0x10b8,
		    "Primary port id %02x%02x%02x.\n",
		    rptid_entry->port_id[2], rptid_entry->port_id[1],
		    rptid_entry->port_id[0]);

		qlt_update_host_map(vha, id);

	} else if (rptid_entry->format == 1) {
		/* fabric */
		ql_dbg(ql_dbg_async, vha, 0x10b9,
		    "Format 1: VP[%d] enabled - status %d - with "
		    "port id %02x%02x%02x.\n", rptid_entry->vp_idx,
			rptid_entry->vp_status,
		    rptid_entry->port_id[2], rptid_entry->port_id[1],
		    rptid_entry->port_id[0]);

		/* buffer to buffer credit flag */
		vha->flags.bbcr_enable = (rptid_entry->u.f1.bbcr & 0xf) != 0;

		if (rptid_entry->vp_idx == 0) {
			if (rptid_entry->vp_status == VP_STAT_COMPL) {
				/* FA-WWN is only for physical port */
				if (qla_ini_mode_enabled(vha) &&
				    ha->flags.fawwpn_enabled &&
				    (rptid_entry->u.f1.flags &
				     BIT_6)) {
					memcpy(vha->port_name,
					    rptid_entry->u.f1.port_name,
					    WWN_SIZE);
				}

				qlt_update_host_map(vha, id);
			}

			set_bit(REGISTER_FC4_NEEDED, &vha->dpc_flags);
			set_bit(REGISTER_FDMI_NEEDED, &vha->dpc_flags);
		} else {
			if (rptid_entry->vp_status != VP_STAT_COMPL &&
				rptid_entry->vp_status != VP_STAT_ID_CHG) {
				ql_dbg(ql_dbg_mbx, vha, 0x10ba,
				    "Could not acquire ID for VP[%d].\n",
				    rptid_entry->vp_idx);
				return;
			}

			found = 0;
			spin_lock_irqsave(&ha->vport_slock, flags);
			list_for_each_entry(vp, &ha->vp_list, list) {
				if (rptid_entry->vp_idx == vp->vp_idx) {
					found = 1;
					break;
				}
			}
			spin_unlock_irqrestore(&ha->vport_slock, flags);

			if (!found)
				return;

			qlt_update_host_map(vp, id);

			/*
			 * Cannot configure here as we are still sitting on the
			 * response queue. Handle it in dpc context.
			 */
			set_bit(VP_IDX_ACQUIRED, &vp->vp_flags);
			set_bit(REGISTER_FC4_NEEDED, &vp->dpc_flags);
			set_bit(REGISTER_FDMI_NEEDED, &vp->dpc_flags);
		}
		set_bit(VP_DPC_NEEDED, &vha->dpc_flags);
		qla2xxx_wake_dpc(vha);
	} else if (rptid_entry->format == 2) {
		ql_dbg(ql_dbg_async, vha, 0x505f,
		    "RIDA: format 2/N2N Primary port id %02x%02x%02x.\n",
		    rptid_entry->port_id[2], rptid_entry->port_id[1],
		    rptid_entry->port_id[0]);

		ql_dbg(ql_dbg_async, vha, 0x5075,
		    "N2N: Remote WWPN %8phC.\n",
		    rptid_entry->u.f2.port_name);

		/* N2N.  direct connect */
		vha->d_id.b.domain = rptid_entry->port_id[2];
		vha->d_id.b.area = rptid_entry->port_id[1];
		vha->d_id.b.al_pa = rptid_entry->port_id[0];

		spin_lock_irqsave(&ha->vport_slock, flags);
		qlt_update_vp_map(vha, SET_AL_PA);
		spin_unlock_irqrestore(&ha->vport_slock, flags);
	}
}

/*
 * qla24xx_modify_vp_config
 *	Change VP configuration for vha
 *
 * Input:
 *	vha = adapter block pointer.
 *
 * Returns:
 *	qla2xxx local function return status code.
 *
 * Context:
 *	Kernel context.
 */
int
qla24xx_modify_vp_config(scsi_qla_host_t *vha)
{
	int		rval;
	struct vp_config_entry_24xx *vpmod;
	dma_addr_t	vpmod_dma;
	struct qla_hw_data *ha = vha->hw;
	struct scsi_qla_host *base_vha = pci_get_drvdata(ha->pdev);

	/* This can be called by the parent */

	ql_dbg(ql_dbg_mbx + ql_dbg_verbose, vha, 0x10bb,
	    "Entered %s.\n", __func__);

	vpmod = dma_pool_alloc(ha->s_dma_pool, GFP_KERNEL, &vpmod_dma);
	if (!vpmod) {
		ql_log(ql_log_warn, vha, 0x10bc,
		    "Failed to allocate modify VP IOCB.\n");
		return QLA_MEMORY_ALLOC_FAILED;
	}

	memset(vpmod, 0, sizeof(struct vp_config_entry_24xx));
	vpmod->entry_type = VP_CONFIG_IOCB_TYPE;
	vpmod->entry_count = 1;
	vpmod->command = VCT_COMMAND_MOD_ENABLE_VPS;
	vpmod->vp_count = 1;
	vpmod->vp_index1 = vha->vp_idx;
	vpmod->options_idx1 = BIT_3|BIT_4|BIT_5;

	qlt_modify_vp_config(vha, vpmod);

	memcpy(vpmod->node_name_idx1, vha->node_name, WWN_SIZE);
	memcpy(vpmod->port_name_idx1, vha->port_name, WWN_SIZE);
	vpmod->entry_count = 1;

	rval = qla2x00_issue_iocb(base_vha, vpmod, vpmod_dma, 0);
	if (rval != QLA_SUCCESS) {
		ql_dbg(ql_dbg_mbx, vha, 0x10bd,
		    "Failed to issue VP config IOCB (%x).\n", rval);
	} else if (vpmod->comp_status != 0) {
		ql_dbg(ql_dbg_mbx, vha, 0x10be,
		    "Failed to complete IOCB -- error status (%x).\n",
		    vpmod->comp_status);
		rval = QLA_FUNCTION_FAILED;
	} else if (vpmod->comp_status != cpu_to_le16(CS_COMPLETE)) {
		ql_dbg(ql_dbg_mbx, vha, 0x10bf,
		    "Failed to complete IOCB -- completion status (%x).\n",
		    le16_to_cpu(vpmod->comp_status));
		rval = QLA_FUNCTION_FAILED;
	} else {
		/* EMPTY */
		ql_dbg(ql_dbg_mbx + ql_dbg_verbose, vha, 0x10c0,
		    "Done %s.\n", __func__);
		fc_vport_set_state(vha->fc_vport, FC_VPORT_INITIALIZING);
	}
	dma_pool_free(ha->s_dma_pool, vpmod, vpmod_dma);

	return rval;
}

/*
 * qla24xx_control_vp
 *	Enable a virtual port for given host
 *
 * Input:
 *	ha = adapter block pointer.
 *	vhba = virtual adapter (unused)
 *	index = index number for enabled VP
 *
 * Returns:
 *	qla2xxx local function return status code.
 *
 * Context:
 *	Kernel context.
 */
int
qla24xx_control_vp(scsi_qla_host_t *vha, int cmd)
{
	int		rval;
	int		map, pos;
	struct vp_ctrl_entry_24xx   *vce;
	dma_addr_t	vce_dma;
	struct qla_hw_data *ha = vha->hw;
	int	vp_index = vha->vp_idx;
	struct scsi_qla_host *base_vha = pci_get_drvdata(ha->pdev);

	ql_dbg(ql_dbg_mbx + ql_dbg_verbose, vha, 0x10c1,
	    "Entered %s enabling index %d.\n", __func__, vp_index);

	if (vp_index == 0 || vp_index >= ha->max_npiv_vports)
		return QLA_PARAMETER_ERROR;

	vce = dma_pool_alloc(ha->s_dma_pool, GFP_KERNEL, &vce_dma);
	if (!vce) {
		ql_log(ql_log_warn, vha, 0x10c2,
		    "Failed to allocate VP control IOCB.\n");
		return QLA_MEMORY_ALLOC_FAILED;
	}
	memset(vce, 0, sizeof(struct vp_ctrl_entry_24xx));

	vce->entry_type = VP_CTRL_IOCB_TYPE;
	vce->entry_count = 1;
	vce->command = cpu_to_le16(cmd);
	vce->vp_count = cpu_to_le16(1);

	/* index map in firmware starts with 1; decrement index
	 * this is ok as we never use index 0
	 */
	map = (vp_index - 1) / 8;
	pos = (vp_index - 1) & 7;
	mutex_lock(&ha->vport_lock);
	vce->vp_idx_map[map] |= 1 << pos;
	mutex_unlock(&ha->vport_lock);

	rval = qla2x00_issue_iocb(base_vha, vce, vce_dma, 0);
	if (rval != QLA_SUCCESS) {
		ql_dbg(ql_dbg_mbx, vha, 0x10c3,
		    "Failed to issue VP control IOCB (%x).\n", rval);
	} else if (vce->entry_status != 0) {
		ql_dbg(ql_dbg_mbx, vha, 0x10c4,
		    "Failed to complete IOCB -- error status (%x).\n",
		    vce->entry_status);
		rval = QLA_FUNCTION_FAILED;
	} else if (vce->comp_status != cpu_to_le16(CS_COMPLETE)) {
		ql_dbg(ql_dbg_mbx, vha, 0x10c5,
		    "Failed to complete IOCB -- completion status (%x).\n",
		    le16_to_cpu(vce->comp_status));
		rval = QLA_FUNCTION_FAILED;
	} else {
		ql_dbg(ql_dbg_mbx + ql_dbg_verbose, vha, 0x10c6,
		    "Done %s.\n", __func__);
	}

	dma_pool_free(ha->s_dma_pool, vce, vce_dma);

	return rval;
}

/*
 * qla2x00_send_change_request
 *	Receive or disable RSCN request from fabric controller
 *
 * Input:
 *	ha = adapter block pointer
 *	format = registration format:
 *		0 - Reserved
 *		1 - Fabric detected registration
 *		2 - N_port detected registration
 *		3 - Full registration
 *		FF - clear registration
 *	vp_idx = Virtual port index
 *
 * Returns:
 *	qla2x00 local function return status code.
 *
 * Context:
 *	Kernel Context
 */

int
qla2x00_send_change_request(scsi_qla_host_t *vha, uint16_t format,
			    uint16_t vp_idx)
{
	int rval;
	mbx_cmd_t mc;
	mbx_cmd_t *mcp = &mc;

	ql_dbg(ql_dbg_mbx + ql_dbg_verbose, vha, 0x10c7,
	    "Entered %s.\n", __func__);

	mcp->mb[0] = MBC_SEND_CHANGE_REQUEST;
	mcp->mb[1] = format;
	mcp->mb[9] = vp_idx;
	mcp->out_mb = MBX_9|MBX_1|MBX_0;
	mcp->in_mb = MBX_0|MBX_1;
	mcp->tov = MBX_TOV_SECONDS;
	mcp->flags = 0;
	rval = qla2x00_mailbox_command(vha, mcp);

	if (rval == QLA_SUCCESS) {
		if (mcp->mb[0] != MBS_COMMAND_COMPLETE) {
			rval = BIT_1;
		}
	} else
		rval = BIT_1;

	return rval;
}

int
qla2x00_dump_ram(scsi_qla_host_t *vha, dma_addr_t req_dma, uint32_t addr,
    uint32_t size)
{
	int rval;
	mbx_cmd_t mc;
	mbx_cmd_t *mcp = &mc;

	ql_dbg(ql_dbg_mbx + ql_dbg_verbose, vha, 0x1009,
	    "Entered %s.\n", __func__);

	if (MSW(addr) || IS_FWI2_CAPABLE(vha->hw)) {
		mcp->mb[0] = MBC_DUMP_RISC_RAM_EXTENDED;
		mcp->mb[8] = MSW(addr);
		mcp->out_mb = MBX_8|MBX_0;
	} else {
		mcp->mb[0] = MBC_DUMP_RISC_RAM;
		mcp->out_mb = MBX_0;
	}
	mcp->mb[1] = LSW(addr);
	mcp->mb[2] = MSW(req_dma);
	mcp->mb[3] = LSW(req_dma);
	mcp->mb[6] = MSW(MSD(req_dma));
	mcp->mb[7] = LSW(MSD(req_dma));
	mcp->out_mb |= MBX_7|MBX_6|MBX_3|MBX_2|MBX_1;
	if (IS_FWI2_CAPABLE(vha->hw)) {
		mcp->mb[4] = MSW(size);
		mcp->mb[5] = LSW(size);
		mcp->out_mb |= MBX_5|MBX_4;
	} else {
		mcp->mb[4] = LSW(size);
		mcp->out_mb |= MBX_4;
	}

	mcp->in_mb = MBX_0;
	mcp->tov = MBX_TOV_SECONDS;
	mcp->flags = 0;
	rval = qla2x00_mailbox_command(vha, mcp);

	if (rval != QLA_SUCCESS) {
		ql_dbg(ql_dbg_mbx, vha, 0x1008,
		    "Failed=%x mb[0]=%x.\n", rval, mcp->mb[0]);
	} else {
		ql_dbg(ql_dbg_mbx + ql_dbg_verbose, vha, 0x1007,
		    "Done %s.\n", __func__);
	}

	return rval;
}
/* 84XX Support **************************************************************/

struct cs84xx_mgmt_cmd {
	union {
		struct verify_chip_entry_84xx req;
		struct verify_chip_rsp_84xx rsp;
	} p;
};

int
qla84xx_verify_chip(struct scsi_qla_host *vha, uint16_t *status)
{
	int rval, retry;
	struct cs84xx_mgmt_cmd *mn;
	dma_addr_t mn_dma;
	uint16_t options;
	unsigned long flags;
	struct qla_hw_data *ha = vha->hw;

	ql_dbg(ql_dbg_mbx + ql_dbg_verbose, vha, 0x10c8,
	    "Entered %s.\n", __func__);

	mn = dma_pool_alloc(ha->s_dma_pool, GFP_KERNEL, &mn_dma);
	if (mn == NULL) {
		return QLA_MEMORY_ALLOC_FAILED;
	}

	/* Force Update? */
	options = ha->cs84xx->fw_update ? VCO_FORCE_UPDATE : 0;
	/* Diagnostic firmware? */
	/* options |= MENLO_DIAG_FW; */
	/* We update the firmware with only one data sequence. */
	options |= VCO_END_OF_DATA;

	do {
		retry = 0;
		memset(mn, 0, sizeof(*mn));
		mn->p.req.entry_type = VERIFY_CHIP_IOCB_TYPE;
		mn->p.req.entry_count = 1;
		mn->p.req.options = cpu_to_le16(options);

		ql_dbg(ql_dbg_mbx + ql_dbg_buffer, vha, 0x111c,
		    "Dump of Verify Request.\n");
		ql_dump_buffer(ql_dbg_mbx + ql_dbg_buffer, vha, 0x111e,
		    (uint8_t *)mn, sizeof(*mn));

		rval = qla2x00_issue_iocb_timeout(vha, mn, mn_dma, 0, 120);
		if (rval != QLA_SUCCESS) {
			ql_dbg(ql_dbg_mbx, vha, 0x10cb,
			    "Failed to issue verify IOCB (%x).\n", rval);
			goto verify_done;
		}

		ql_dbg(ql_dbg_mbx + ql_dbg_buffer, vha, 0x1110,
		    "Dump of Verify Response.\n");
		ql_dump_buffer(ql_dbg_mbx + ql_dbg_buffer, vha, 0x1118,
		    (uint8_t *)mn, sizeof(*mn));

		status[0] = le16_to_cpu(mn->p.rsp.comp_status);
		status[1] = status[0] == CS_VCS_CHIP_FAILURE ?
		    le16_to_cpu(mn->p.rsp.failure_code) : 0;
		ql_dbg(ql_dbg_mbx + ql_dbg_verbose, vha, 0x10ce,
		    "cs=%x fc=%x.\n", status[0], status[1]);

		if (status[0] != CS_COMPLETE) {
			rval = QLA_FUNCTION_FAILED;
			if (!(options & VCO_DONT_UPDATE_FW)) {
				ql_dbg(ql_dbg_mbx, vha, 0x10cf,
				    "Firmware update failed. Retrying "
				    "without update firmware.\n");
				options |= VCO_DONT_UPDATE_FW;
				options &= ~VCO_FORCE_UPDATE;
				retry = 1;
			}
		} else {
			ql_dbg(ql_dbg_mbx + ql_dbg_verbose, vha, 0x10d0,
			    "Firmware updated to %x.\n",
			    le32_to_cpu(mn->p.rsp.fw_ver));

			/* NOTE: we only update OP firmware. */
			spin_lock_irqsave(&ha->cs84xx->access_lock, flags);
			ha->cs84xx->op_fw_version =
			    le32_to_cpu(mn->p.rsp.fw_ver);
			spin_unlock_irqrestore(&ha->cs84xx->access_lock,
			    flags);
		}
	} while (retry);

verify_done:
	dma_pool_free(ha->s_dma_pool, mn, mn_dma);

	if (rval != QLA_SUCCESS) {
		ql_dbg(ql_dbg_mbx, vha, 0x10d1,
		    "Failed=%x.\n", rval);
	} else {
		ql_dbg(ql_dbg_mbx + ql_dbg_verbose, vha, 0x10d2,
		    "Done %s.\n", __func__);
	}

	return rval;
}

int
qla25xx_init_req_que(struct scsi_qla_host *vha, struct req_que *req)
{
	int rval;
	unsigned long flags;
	mbx_cmd_t mc;
	mbx_cmd_t *mcp = &mc;
	struct qla_hw_data *ha = vha->hw;

	ql_dbg(ql_dbg_mbx + ql_dbg_verbose, vha, 0x10d3,
	    "Entered %s.\n", __func__);

	if (IS_SHADOW_REG_CAPABLE(ha))
		req->options |= BIT_13;

	mcp->mb[0] = MBC_INITIALIZE_MULTIQ;
	mcp->mb[1] = req->options;
	mcp->mb[2] = MSW(LSD(req->dma));
	mcp->mb[3] = LSW(LSD(req->dma));
	mcp->mb[6] = MSW(MSD(req->dma));
	mcp->mb[7] = LSW(MSD(req->dma));
	mcp->mb[5] = req->length;
	if (req->rsp)
		mcp->mb[10] = req->rsp->id;
	mcp->mb[12] = req->qos;
	mcp->mb[11] = req->vp_idx;
	mcp->mb[13] = req->rid;
	if (IS_QLA83XX(ha) || IS_QLA27XX(ha))
		mcp->mb[15] = 0;

	mcp->mb[4] = req->id;
	/* que in ptr index */
	mcp->mb[8] = 0;
	/* que out ptr index */
	mcp->mb[9] = *req->out_ptr = 0;
	mcp->out_mb = MBX_14|MBX_13|MBX_12|MBX_11|MBX_10|MBX_9|MBX_8|MBX_7|
			MBX_6|MBX_5|MBX_4|MBX_3|MBX_2|MBX_1|MBX_0;
	mcp->in_mb = MBX_0;
	mcp->flags = MBX_DMA_OUT;
	mcp->tov = MBX_TOV_SECONDS * 2;

	if (IS_QLA81XX(ha) || IS_QLA83XX(ha) || IS_QLA27XX(ha))
		mcp->in_mb |= MBX_1;
	if (IS_QLA83XX(ha) || IS_QLA27XX(ha)) {
		mcp->out_mb |= MBX_15;
		/* debug q create issue in SR-IOV */
		mcp->in_mb |= MBX_9 | MBX_8 | MBX_7;
	}

	spin_lock_irqsave(&ha->hardware_lock, flags);
	if (!(req->options & BIT_0)) {
		WRT_REG_DWORD(req->req_q_in, 0);
		if (!IS_QLA83XX(ha) && !IS_QLA27XX(ha))
			WRT_REG_DWORD(req->req_q_out, 0);
	}
	spin_unlock_irqrestore(&ha->hardware_lock, flags);

	rval = qla2x00_mailbox_command(vha, mcp);
	if (rval != QLA_SUCCESS) {
		ql_dbg(ql_dbg_mbx, vha, 0x10d4,
		    "Failed=%x mb[0]=%x.\n", rval, mcp->mb[0]);
	} else {
		ql_dbg(ql_dbg_mbx + ql_dbg_verbose, vha, 0x10d5,
		    "Done %s.\n", __func__);
	}

	return rval;
}

int
qla25xx_init_rsp_que(struct scsi_qla_host *vha, struct rsp_que *rsp)
{
	int rval;
	unsigned long flags;
	mbx_cmd_t mc;
	mbx_cmd_t *mcp = &mc;
	struct qla_hw_data *ha = vha->hw;

	ql_dbg(ql_dbg_mbx + ql_dbg_verbose, vha, 0x10d6,
	    "Entered %s.\n", __func__);

	if (IS_SHADOW_REG_CAPABLE(ha))
		rsp->options |= BIT_13;

	mcp->mb[0] = MBC_INITIALIZE_MULTIQ;
	mcp->mb[1] = rsp->options;
	mcp->mb[2] = MSW(LSD(rsp->dma));
	mcp->mb[3] = LSW(LSD(rsp->dma));
	mcp->mb[6] = MSW(MSD(rsp->dma));
	mcp->mb[7] = LSW(MSD(rsp->dma));
	mcp->mb[5] = rsp->length;
	mcp->mb[14] = rsp->msix->entry;
	mcp->mb[13] = rsp->rid;
	if (IS_QLA83XX(ha) || IS_QLA27XX(ha))
		mcp->mb[15] = 0;

	mcp->mb[4] = rsp->id;
	/* que in ptr index */
	mcp->mb[8] = *rsp->in_ptr = 0;
	/* que out ptr index */
	mcp->mb[9] = 0;
	mcp->out_mb = MBX_14|MBX_13|MBX_9|MBX_8|MBX_7
			|MBX_6|MBX_5|MBX_4|MBX_3|MBX_2|MBX_1|MBX_0;
	mcp->in_mb = MBX_0;
	mcp->flags = MBX_DMA_OUT;
	mcp->tov = MBX_TOV_SECONDS * 2;

	if (IS_QLA81XX(ha)) {
		mcp->out_mb |= MBX_12|MBX_11|MBX_10;
		mcp->in_mb |= MBX_1;
	} else if (IS_QLA83XX(ha) || IS_QLA27XX(ha)) {
		mcp->out_mb |= MBX_15|MBX_12|MBX_11|MBX_10;
		mcp->in_mb |= MBX_1;
		/* debug q create issue in SR-IOV */
		mcp->in_mb |= MBX_9 | MBX_8 | MBX_7;
	}

	spin_lock_irqsave(&ha->hardware_lock, flags);
	if (!(rsp->options & BIT_0)) {
		WRT_REG_DWORD(rsp->rsp_q_out, 0);
		if (!IS_QLA83XX(ha) && !IS_QLA27XX(ha))
			WRT_REG_DWORD(rsp->rsp_q_in, 0);
	}

	spin_unlock_irqrestore(&ha->hardware_lock, flags);

	rval = qla2x00_mailbox_command(vha, mcp);
	if (rval != QLA_SUCCESS) {
		ql_dbg(ql_dbg_mbx, vha, 0x10d7,
		    "Failed=%x mb[0]=%x.\n", rval, mcp->mb[0]);
	} else {
		ql_dbg(ql_dbg_mbx + ql_dbg_verbose, vha, 0x10d8,
		    "Done %s.\n", __func__);
	}

	return rval;
}

int
qla81xx_idc_ack(scsi_qla_host_t *vha, uint16_t *mb)
{
	int rval;
	mbx_cmd_t mc;
	mbx_cmd_t *mcp = &mc;

	ql_dbg(ql_dbg_mbx + ql_dbg_verbose, vha, 0x10d9,
	    "Entered %s.\n", __func__);

	mcp->mb[0] = MBC_IDC_ACK;
	memcpy(&mcp->mb[1], mb, QLA_IDC_ACK_REGS * sizeof(uint16_t));
	mcp->out_mb = MBX_7|MBX_6|MBX_5|MBX_4|MBX_3|MBX_2|MBX_1|MBX_0;
	mcp->in_mb = MBX_0;
	mcp->tov = MBX_TOV_SECONDS;
	mcp->flags = 0;
	rval = qla2x00_mailbox_command(vha, mcp);

	if (rval != QLA_SUCCESS) {
		ql_dbg(ql_dbg_mbx, vha, 0x10da,
		    "Failed=%x mb[0]=%x.\n", rval, mcp->mb[0]);
	} else {
		ql_dbg(ql_dbg_mbx + ql_dbg_verbose, vha, 0x10db,
		    "Done %s.\n", __func__);
	}

	return rval;
}

int
qla81xx_fac_get_sector_size(scsi_qla_host_t *vha, uint32_t *sector_size)
{
	int rval;
	mbx_cmd_t mc;
	mbx_cmd_t *mcp = &mc;

	ql_dbg(ql_dbg_mbx + ql_dbg_verbose, vha, 0x10dc,
	    "Entered %s.\n", __func__);

	if (!IS_QLA81XX(vha->hw) && !IS_QLA83XX(vha->hw) &&
	    !IS_QLA27XX(vha->hw))
		return QLA_FUNCTION_FAILED;

	mcp->mb[0] = MBC_FLASH_ACCESS_CTRL;
	mcp->mb[1] = FAC_OPT_CMD_GET_SECTOR_SIZE;
	mcp->out_mb = MBX_1|MBX_0;
	mcp->in_mb = MBX_1|MBX_0;
	mcp->tov = MBX_TOV_SECONDS;
	mcp->flags = 0;
	rval = qla2x00_mailbox_command(vha, mcp);

	if (rval != QLA_SUCCESS) {
		ql_dbg(ql_dbg_mbx, vha, 0x10dd,
		    "Failed=%x mb[0]=%x mb[1]=%x.\n",
		    rval, mcp->mb[0], mcp->mb[1]);
	} else {
		ql_dbg(ql_dbg_mbx + ql_dbg_verbose, vha, 0x10de,
		    "Done %s.\n", __func__);
		*sector_size = mcp->mb[1];
	}

	return rval;
}

int
qla81xx_fac_do_write_enable(scsi_qla_host_t *vha, int enable)
{
	int rval;
	mbx_cmd_t mc;
	mbx_cmd_t *mcp = &mc;

	if (!IS_QLA81XX(vha->hw) && !IS_QLA83XX(vha->hw) &&
	    !IS_QLA27XX(vha->hw))
		return QLA_FUNCTION_FAILED;

	ql_dbg(ql_dbg_mbx + ql_dbg_verbose, vha, 0x10df,
	    "Entered %s.\n", __func__);

	mcp->mb[0] = MBC_FLASH_ACCESS_CTRL;
	mcp->mb[1] = enable ? FAC_OPT_CMD_WRITE_ENABLE :
	    FAC_OPT_CMD_WRITE_PROTECT;
	mcp->out_mb = MBX_1|MBX_0;
	mcp->in_mb = MBX_1|MBX_0;
	mcp->tov = MBX_TOV_SECONDS;
	mcp->flags = 0;
	rval = qla2x00_mailbox_command(vha, mcp);

	if (rval != QLA_SUCCESS) {
		ql_dbg(ql_dbg_mbx, vha, 0x10e0,
		    "Failed=%x mb[0]=%x mb[1]=%x.\n",
		    rval, mcp->mb[0], mcp->mb[1]);
	} else {
		ql_dbg(ql_dbg_mbx + ql_dbg_verbose, vha, 0x10e1,
		    "Done %s.\n", __func__);
	}

	return rval;
}

int
qla81xx_fac_erase_sector(scsi_qla_host_t *vha, uint32_t start, uint32_t finish)
{
	int rval;
	mbx_cmd_t mc;
	mbx_cmd_t *mcp = &mc;

	if (!IS_QLA81XX(vha->hw) && !IS_QLA83XX(vha->hw) &&
	    !IS_QLA27XX(vha->hw))
		return QLA_FUNCTION_FAILED;

	ql_dbg(ql_dbg_mbx + ql_dbg_verbose, vha, 0x10e2,
	    "Entered %s.\n", __func__);

	mcp->mb[0] = MBC_FLASH_ACCESS_CTRL;
	mcp->mb[1] = FAC_OPT_CMD_ERASE_SECTOR;
	mcp->mb[2] = LSW(start);
	mcp->mb[3] = MSW(start);
	mcp->mb[4] = LSW(finish);
	mcp->mb[5] = MSW(finish);
	mcp->out_mb = MBX_5|MBX_4|MBX_3|MBX_2|MBX_1|MBX_0;
	mcp->in_mb = MBX_2|MBX_1|MBX_0;
	mcp->tov = MBX_TOV_SECONDS;
	mcp->flags = 0;
	rval = qla2x00_mailbox_command(vha, mcp);

	if (rval != QLA_SUCCESS) {
		ql_dbg(ql_dbg_mbx, vha, 0x10e3,
		    "Failed=%x mb[0]=%x mb[1]=%x mb[2]=%x.\n",
		    rval, mcp->mb[0], mcp->mb[1], mcp->mb[2]);
	} else {
		ql_dbg(ql_dbg_mbx + ql_dbg_verbose, vha, 0x10e4,
		    "Done %s.\n", __func__);
	}

	return rval;
}

int
qla81xx_restart_mpi_firmware(scsi_qla_host_t *vha)
{
	int rval = 0;
	mbx_cmd_t mc;
	mbx_cmd_t *mcp = &mc;

	ql_dbg(ql_dbg_mbx + ql_dbg_verbose, vha, 0x10e5,
	    "Entered %s.\n", __func__);

	mcp->mb[0] = MBC_RESTART_MPI_FW;
	mcp->out_mb = MBX_0;
	mcp->in_mb = MBX_0|MBX_1;
	mcp->tov = MBX_TOV_SECONDS;
	mcp->flags = 0;
	rval = qla2x00_mailbox_command(vha, mcp);

	if (rval != QLA_SUCCESS) {
		ql_dbg(ql_dbg_mbx, vha, 0x10e6,
		    "Failed=%x mb[0]=%x mb[1]=%x.\n",
		    rval, mcp->mb[0], mcp->mb[1]);
	} else {
		ql_dbg(ql_dbg_mbx + ql_dbg_verbose, vha, 0x10e7,
		    "Done %s.\n", __func__);
	}

	return rval;
}

int
qla82xx_set_driver_version(scsi_qla_host_t *vha, char *version)
{
	int rval;
	mbx_cmd_t mc;
	mbx_cmd_t *mcp = &mc;
	int i;
	int len;
	uint16_t *str;
	struct qla_hw_data *ha = vha->hw;

	if (!IS_P3P_TYPE(ha))
		return QLA_FUNCTION_FAILED;

	ql_dbg(ql_dbg_mbx + ql_dbg_verbose, vha, 0x117b,
	    "Entered %s.\n", __func__);

	str = (void *)version;
	len = strlen(version);

	mcp->mb[0] = MBC_SET_RNID_PARAMS;
	mcp->mb[1] = RNID_TYPE_SET_VERSION << 8;
	mcp->out_mb = MBX_1|MBX_0;
	for (i = 4; i < 16 && len; i++, str++, len -= 2) {
		mcp->mb[i] = cpu_to_le16p(str);
		mcp->out_mb |= 1<<i;
	}
	for (; i < 16; i++) {
		mcp->mb[i] = 0;
		mcp->out_mb |= 1<<i;
	}
	mcp->in_mb = MBX_1|MBX_0;
	mcp->tov = MBX_TOV_SECONDS;
	mcp->flags = 0;
	rval = qla2x00_mailbox_command(vha, mcp);

	if (rval != QLA_SUCCESS) {
		ql_dbg(ql_dbg_mbx, vha, 0x117c,
		    "Failed=%x mb[0]=%x,%x.\n", rval, mcp->mb[0], mcp->mb[1]);
	} else {
		ql_dbg(ql_dbg_mbx + ql_dbg_verbose, vha, 0x117d,
		    "Done %s.\n", __func__);
	}

	return rval;
}

int
qla25xx_set_driver_version(scsi_qla_host_t *vha, char *version)
{
	int rval;
	mbx_cmd_t mc;
	mbx_cmd_t *mcp = &mc;
	int len;
	uint16_t dwlen;
	uint8_t *str;
	dma_addr_t str_dma;
	struct qla_hw_data *ha = vha->hw;

	if (!IS_FWI2_CAPABLE(ha) || IS_QLA24XX_TYPE(ha) || IS_QLA81XX(ha) ||
	    IS_P3P_TYPE(ha))
		return QLA_FUNCTION_FAILED;

	ql_dbg(ql_dbg_mbx + ql_dbg_verbose, vha, 0x117e,
	    "Entered %s.\n", __func__);

	str = dma_pool_alloc(ha->s_dma_pool, GFP_KERNEL, &str_dma);
	if (!str) {
		ql_log(ql_log_warn, vha, 0x117f,
		    "Failed to allocate driver version param.\n");
		return QLA_MEMORY_ALLOC_FAILED;
	}

	memcpy(str, "\x7\x3\x11\x0", 4);
	dwlen = str[0];
	len = dwlen * 4 - 4;
	memset(str + 4, 0, len);
	if (len > strlen(version))
		len = strlen(version);
	memcpy(str + 4, version, len);

	mcp->mb[0] = MBC_SET_RNID_PARAMS;
	mcp->mb[1] = RNID_TYPE_SET_VERSION << 8 | dwlen;
	mcp->mb[2] = MSW(LSD(str_dma));
	mcp->mb[3] = LSW(LSD(str_dma));
	mcp->mb[6] = MSW(MSD(str_dma));
	mcp->mb[7] = LSW(MSD(str_dma));
	mcp->out_mb = MBX_7|MBX_6|MBX_3|MBX_2|MBX_1|MBX_0;
	mcp->in_mb = MBX_1|MBX_0;
	mcp->tov = MBX_TOV_SECONDS;
	mcp->flags = 0;
	rval = qla2x00_mailbox_command(vha, mcp);

	if (rval != QLA_SUCCESS) {
		ql_dbg(ql_dbg_mbx, vha, 0x1180,
		    "Failed=%x mb[0]=%x,%x.\n", rval, mcp->mb[0], mcp->mb[1]);
	} else {
		ql_dbg(ql_dbg_mbx + ql_dbg_verbose, vha, 0x1181,
		    "Done %s.\n", __func__);
	}

	dma_pool_free(ha->s_dma_pool, str, str_dma);

	return rval;
}

static int
qla2x00_read_asic_temperature(scsi_qla_host_t *vha, uint16_t *temp)
{
	int rval;
	mbx_cmd_t mc;
	mbx_cmd_t *mcp = &mc;

	if (!IS_FWI2_CAPABLE(vha->hw))
		return QLA_FUNCTION_FAILED;

	ql_dbg(ql_dbg_mbx + ql_dbg_verbose, vha, 0x1159,
	    "Entered %s.\n", __func__);

	mcp->mb[0] = MBC_GET_RNID_PARAMS;
	mcp->mb[1] = RNID_TYPE_ASIC_TEMP << 8;
	mcp->out_mb = MBX_1|MBX_0;
	mcp->in_mb = MBX_1|MBX_0;
	mcp->tov = MBX_TOV_SECONDS;
	mcp->flags = 0;
	rval = qla2x00_mailbox_command(vha, mcp);
	*temp = mcp->mb[1];

	if (rval != QLA_SUCCESS) {
		ql_dbg(ql_dbg_mbx, vha, 0x115a,
		    "Failed=%x mb[0]=%x,%x.\n", rval, mcp->mb[0], mcp->mb[1]);
	} else {
		ql_dbg(ql_dbg_mbx + ql_dbg_verbose, vha, 0x115b,
		    "Done %s.\n", __func__);
	}

	return rval;
}

int
qla2x00_read_sfp(scsi_qla_host_t *vha, dma_addr_t sfp_dma, uint8_t *sfp,
	uint16_t dev, uint16_t off, uint16_t len, uint16_t opt)
{
	int rval;
	mbx_cmd_t mc;
	mbx_cmd_t *mcp = &mc;
	struct qla_hw_data *ha = vha->hw;

	ql_dbg(ql_dbg_mbx + ql_dbg_verbose, vha, 0x10e8,
	    "Entered %s.\n", __func__);

	if (!IS_FWI2_CAPABLE(ha))
		return QLA_FUNCTION_FAILED;

	if (len == 1)
		opt |= BIT_0;

	mcp->mb[0] = MBC_READ_SFP;
	mcp->mb[1] = dev;
	mcp->mb[2] = MSW(sfp_dma);
	mcp->mb[3] = LSW(sfp_dma);
	mcp->mb[6] = MSW(MSD(sfp_dma));
	mcp->mb[7] = LSW(MSD(sfp_dma));
	mcp->mb[8] = len;
	mcp->mb[9] = off;
	mcp->mb[10] = opt;
	mcp->out_mb = MBX_10|MBX_9|MBX_8|MBX_7|MBX_6|MBX_3|MBX_2|MBX_1|MBX_0;
	mcp->in_mb = MBX_1|MBX_0;
	mcp->tov = MBX_TOV_SECONDS;
	mcp->flags = 0;
	rval = qla2x00_mailbox_command(vha, mcp);

	if (opt & BIT_0)
		*sfp = mcp->mb[1];

	if (rval != QLA_SUCCESS) {
		ql_dbg(ql_dbg_mbx, vha, 0x10e9,
		    "Failed=%x mb[0]=%x.\n", rval, mcp->mb[0]);
		if (mcp->mb[0] == MBS_COMMAND_ERROR &&
		    mcp->mb[1] == 0x22)
			/* sfp is not there */
			rval = QLA_INTERFACE_ERROR;
	} else {
		ql_dbg(ql_dbg_mbx + ql_dbg_verbose, vha, 0x10ea,
		    "Done %s.\n", __func__);
	}

	return rval;
}

int
qla2x00_write_sfp(scsi_qla_host_t *vha, dma_addr_t sfp_dma, uint8_t *sfp,
	uint16_t dev, uint16_t off, uint16_t len, uint16_t opt)
{
	int rval;
	mbx_cmd_t mc;
	mbx_cmd_t *mcp = &mc;
	struct qla_hw_data *ha = vha->hw;

	ql_dbg(ql_dbg_mbx + ql_dbg_verbose, vha, 0x10eb,
	    "Entered %s.\n", __func__);

	if (!IS_FWI2_CAPABLE(ha))
		return QLA_FUNCTION_FAILED;

	if (len == 1)
		opt |= BIT_0;

	if (opt & BIT_0)
		len = *sfp;

	mcp->mb[0] = MBC_WRITE_SFP;
	mcp->mb[1] = dev;
	mcp->mb[2] = MSW(sfp_dma);
	mcp->mb[3] = LSW(sfp_dma);
	mcp->mb[6] = MSW(MSD(sfp_dma));
	mcp->mb[7] = LSW(MSD(sfp_dma));
	mcp->mb[8] = len;
	mcp->mb[9] = off;
	mcp->mb[10] = opt;
	mcp->out_mb = MBX_10|MBX_9|MBX_8|MBX_7|MBX_6|MBX_3|MBX_2|MBX_1|MBX_0;
	mcp->in_mb = MBX_1|MBX_0;
	mcp->tov = MBX_TOV_SECONDS;
	mcp->flags = 0;
	rval = qla2x00_mailbox_command(vha, mcp);

	if (rval != QLA_SUCCESS) {
		ql_dbg(ql_dbg_mbx, vha, 0x10ec,
		    "Failed=%x mb[0]=%x.\n", rval, mcp->mb[0]);
	} else {
		ql_dbg(ql_dbg_mbx + ql_dbg_verbose, vha, 0x10ed,
		    "Done %s.\n", __func__);
	}

	return rval;
}

int
qla2x00_get_xgmac_stats(scsi_qla_host_t *vha, dma_addr_t stats_dma,
    uint16_t size_in_bytes, uint16_t *actual_size)
{
	int rval;
	mbx_cmd_t mc;
	mbx_cmd_t *mcp = &mc;

	ql_dbg(ql_dbg_mbx + ql_dbg_verbose, vha, 0x10ee,
	    "Entered %s.\n", __func__);

	if (!IS_CNA_CAPABLE(vha->hw))
		return QLA_FUNCTION_FAILED;

	mcp->mb[0] = MBC_GET_XGMAC_STATS;
	mcp->mb[2] = MSW(stats_dma);
	mcp->mb[3] = LSW(stats_dma);
	mcp->mb[6] = MSW(MSD(stats_dma));
	mcp->mb[7] = LSW(MSD(stats_dma));
	mcp->mb[8] = size_in_bytes >> 2;
	mcp->out_mb = MBX_8|MBX_7|MBX_6|MBX_3|MBX_2|MBX_0;
	mcp->in_mb = MBX_2|MBX_1|MBX_0;
	mcp->tov = MBX_TOV_SECONDS;
	mcp->flags = 0;
	rval = qla2x00_mailbox_command(vha, mcp);

	if (rval != QLA_SUCCESS) {
		ql_dbg(ql_dbg_mbx, vha, 0x10ef,
		    "Failed=%x mb[0]=%x mb[1]=%x mb[2]=%x.\n",
		    rval, mcp->mb[0], mcp->mb[1], mcp->mb[2]);
	} else {
		ql_dbg(ql_dbg_mbx + ql_dbg_verbose, vha, 0x10f0,
		    "Done %s.\n", __func__);


		*actual_size = mcp->mb[2] << 2;
	}

	return rval;
}

int
qla2x00_get_dcbx_params(scsi_qla_host_t *vha, dma_addr_t tlv_dma,
    uint16_t size)
{
	int rval;
	mbx_cmd_t mc;
	mbx_cmd_t *mcp = &mc;

	ql_dbg(ql_dbg_mbx + ql_dbg_verbose, vha, 0x10f1,
	    "Entered %s.\n", __func__);

	if (!IS_CNA_CAPABLE(vha->hw))
		return QLA_FUNCTION_FAILED;

	mcp->mb[0] = MBC_GET_DCBX_PARAMS;
	mcp->mb[1] = 0;
	mcp->mb[2] = MSW(tlv_dma);
	mcp->mb[3] = LSW(tlv_dma);
	mcp->mb[6] = MSW(MSD(tlv_dma));
	mcp->mb[7] = LSW(MSD(tlv_dma));
	mcp->mb[8] = size;
	mcp->out_mb = MBX_8|MBX_7|MBX_6|MBX_3|MBX_2|MBX_1|MBX_0;
	mcp->in_mb = MBX_2|MBX_1|MBX_0;
	mcp->tov = MBX_TOV_SECONDS;
	mcp->flags = 0;
	rval = qla2x00_mailbox_command(vha, mcp);

	if (rval != QLA_SUCCESS) {
		ql_dbg(ql_dbg_mbx, vha, 0x10f2,
		    "Failed=%x mb[0]=%x mb[1]=%x mb[2]=%x.\n",
		    rval, mcp->mb[0], mcp->mb[1], mcp->mb[2]);
	} else {
		ql_dbg(ql_dbg_mbx + ql_dbg_verbose, vha, 0x10f3,
		    "Done %s.\n", __func__);
	}

	return rval;
}

int
qla2x00_read_ram_word(scsi_qla_host_t *vha, uint32_t risc_addr, uint32_t *data)
{
	int rval;
	mbx_cmd_t mc;
	mbx_cmd_t *mcp = &mc;

	ql_dbg(ql_dbg_mbx + ql_dbg_verbose, vha, 0x10f4,
	    "Entered %s.\n", __func__);

	if (!IS_FWI2_CAPABLE(vha->hw))
		return QLA_FUNCTION_FAILED;

	mcp->mb[0] = MBC_READ_RAM_EXTENDED;
	mcp->mb[1] = LSW(risc_addr);
	mcp->mb[8] = MSW(risc_addr);
	mcp->out_mb = MBX_8|MBX_1|MBX_0;
	mcp->in_mb = MBX_3|MBX_2|MBX_0;
	mcp->tov = 30;
	mcp->flags = 0;
	rval = qla2x00_mailbox_command(vha, mcp);
	if (rval != QLA_SUCCESS) {
		ql_dbg(ql_dbg_mbx, vha, 0x10f5,
		    "Failed=%x mb[0]=%x.\n", rval, mcp->mb[0]);
	} else {
		ql_dbg(ql_dbg_mbx + ql_dbg_verbose, vha, 0x10f6,
		    "Done %s.\n", __func__);
		*data = mcp->mb[3] << 16 | mcp->mb[2];
	}

	return rval;
}

int
qla2x00_loopback_test(scsi_qla_host_t *vha, struct msg_echo_lb *mreq,
	uint16_t *mresp)
{
	int rval;
	mbx_cmd_t mc;
	mbx_cmd_t *mcp = &mc;

	ql_dbg(ql_dbg_mbx + ql_dbg_verbose, vha, 0x10f7,
	    "Entered %s.\n", __func__);

	memset(mcp->mb, 0 , sizeof(mcp->mb));
	mcp->mb[0] = MBC_DIAGNOSTIC_LOOP_BACK;
	mcp->mb[1] = mreq->options | BIT_6;	// BIT_6 specifies 64 bit addressing

	/* transfer count */
	mcp->mb[10] = LSW(mreq->transfer_size);
	mcp->mb[11] = MSW(mreq->transfer_size);

	/* send data address */
	mcp->mb[14] = LSW(mreq->send_dma);
	mcp->mb[15] = MSW(mreq->send_dma);
	mcp->mb[20] = LSW(MSD(mreq->send_dma));
	mcp->mb[21] = MSW(MSD(mreq->send_dma));

	/* receive data address */
	mcp->mb[16] = LSW(mreq->rcv_dma);
	mcp->mb[17] = MSW(mreq->rcv_dma);
	mcp->mb[6] = LSW(MSD(mreq->rcv_dma));
	mcp->mb[7] = MSW(MSD(mreq->rcv_dma));

	/* Iteration count */
	mcp->mb[18] = LSW(mreq->iteration_count);
	mcp->mb[19] = MSW(mreq->iteration_count);

	mcp->out_mb = MBX_21|MBX_20|MBX_19|MBX_18|MBX_17|MBX_16|MBX_15|
	    MBX_14|MBX_13|MBX_12|MBX_11|MBX_10|MBX_7|MBX_6|MBX_1|MBX_0;
	if (IS_CNA_CAPABLE(vha->hw))
		mcp->out_mb |= MBX_2;
	mcp->in_mb = MBX_19|MBX_18|MBX_3|MBX_2|MBX_1|MBX_0;

	mcp->buf_size = mreq->transfer_size;
	mcp->tov = MBX_TOV_SECONDS;
	mcp->flags = MBX_DMA_OUT|MBX_DMA_IN|IOCTL_CMD;

	rval = qla2x00_mailbox_command(vha, mcp);

	if (rval != QLA_SUCCESS) {
		ql_dbg(ql_dbg_mbx, vha, 0x10f8,
		    "Failed=%x mb[0]=%x mb[1]=%x mb[2]=%x mb[3]=%x mb[18]=%x "
		    "mb[19]=%x.\n", rval, mcp->mb[0], mcp->mb[1], mcp->mb[2],
		    mcp->mb[3], mcp->mb[18], mcp->mb[19]);
	} else {
		ql_dbg(ql_dbg_mbx + ql_dbg_verbose, vha, 0x10f9,
		    "Done %s.\n", __func__);
	}

	/* Copy mailbox information */
	memcpy( mresp, mcp->mb, 64);
	return rval;
}

int
qla2x00_echo_test(scsi_qla_host_t *vha, struct msg_echo_lb *mreq,
	uint16_t *mresp)
{
	int rval;
	mbx_cmd_t mc;
	mbx_cmd_t *mcp = &mc;
	struct qla_hw_data *ha = vha->hw;

	ql_dbg(ql_dbg_mbx + ql_dbg_verbose, vha, 0x10fa,
	    "Entered %s.\n", __func__);

	memset(mcp->mb, 0 , sizeof(mcp->mb));
	mcp->mb[0] = MBC_DIAGNOSTIC_ECHO;
	/* BIT_6 specifies 64bit address */
	mcp->mb[1] = mreq->options | BIT_15 | BIT_6;
	if (IS_CNA_CAPABLE(ha)) {
		mcp->mb[2] = vha->fcoe_fcf_idx;
	}
	mcp->mb[16] = LSW(mreq->rcv_dma);
	mcp->mb[17] = MSW(mreq->rcv_dma);
	mcp->mb[6] = LSW(MSD(mreq->rcv_dma));
	mcp->mb[7] = MSW(MSD(mreq->rcv_dma));

	mcp->mb[10] = LSW(mreq->transfer_size);

	mcp->mb[14] = LSW(mreq->send_dma);
	mcp->mb[15] = MSW(mreq->send_dma);
	mcp->mb[20] = LSW(MSD(mreq->send_dma));
	mcp->mb[21] = MSW(MSD(mreq->send_dma));

	mcp->out_mb = MBX_21|MBX_20|MBX_17|MBX_16|MBX_15|
	    MBX_14|MBX_10|MBX_7|MBX_6|MBX_1|MBX_0;
	if (IS_CNA_CAPABLE(ha))
		mcp->out_mb |= MBX_2;

	mcp->in_mb = MBX_0;
	if (IS_QLA24XX_TYPE(ha) || IS_QLA25XX(ha) ||
	    IS_CNA_CAPABLE(ha) || IS_QLA2031(ha))
		mcp->in_mb |= MBX_1;
	if (IS_CNA_CAPABLE(ha) || IS_QLA2031(ha))
		mcp->in_mb |= MBX_3;

	mcp->tov = MBX_TOV_SECONDS;
	mcp->flags = MBX_DMA_OUT|MBX_DMA_IN|IOCTL_CMD;
	mcp->buf_size = mreq->transfer_size;

	rval = qla2x00_mailbox_command(vha, mcp);

	if (rval != QLA_SUCCESS) {
		ql_dbg(ql_dbg_mbx, vha, 0x10fb,
		    "Failed=%x mb[0]=%x mb[1]=%x.\n",
		    rval, mcp->mb[0], mcp->mb[1]);
	} else {
		ql_dbg(ql_dbg_mbx + ql_dbg_verbose, vha, 0x10fc,
		    "Done %s.\n", __func__);
	}

	/* Copy mailbox information */
	memcpy(mresp, mcp->mb, 64);
	return rval;
}

int
qla84xx_reset_chip(scsi_qla_host_t *vha, uint16_t enable_diagnostic)
{
	int rval;
	mbx_cmd_t mc;
	mbx_cmd_t *mcp = &mc;

	ql_dbg(ql_dbg_mbx + ql_dbg_verbose, vha, 0x10fd,
	    "Entered %s enable_diag=%d.\n", __func__, enable_diagnostic);

	mcp->mb[0] = MBC_ISP84XX_RESET;
	mcp->mb[1] = enable_diagnostic;
	mcp->out_mb = MBX_1|MBX_0;
	mcp->in_mb = MBX_1|MBX_0;
	mcp->tov = MBX_TOV_SECONDS;
	mcp->flags = MBX_DMA_OUT|MBX_DMA_IN|IOCTL_CMD;
	rval = qla2x00_mailbox_command(vha, mcp);

	if (rval != QLA_SUCCESS)
		ql_dbg(ql_dbg_mbx, vha, 0x10fe, "Failed=%x.\n", rval);
	else
		ql_dbg(ql_dbg_mbx + ql_dbg_verbose, vha, 0x10ff,
		    "Done %s.\n", __func__);

	return rval;
}

int
qla2x00_write_ram_word(scsi_qla_host_t *vha, uint32_t risc_addr, uint32_t data)
{
	int rval;
	mbx_cmd_t mc;
	mbx_cmd_t *mcp = &mc;

	ql_dbg(ql_dbg_mbx + ql_dbg_verbose, vha, 0x1100,
	    "Entered %s.\n", __func__);

	if (!IS_FWI2_CAPABLE(vha->hw))
		return QLA_FUNCTION_FAILED;

	mcp->mb[0] = MBC_WRITE_RAM_WORD_EXTENDED;
	mcp->mb[1] = LSW(risc_addr);
	mcp->mb[2] = LSW(data);
	mcp->mb[3] = MSW(data);
	mcp->mb[8] = MSW(risc_addr);
	mcp->out_mb = MBX_8|MBX_3|MBX_2|MBX_1|MBX_0;
	mcp->in_mb = MBX_0;
	mcp->tov = 30;
	mcp->flags = 0;
	rval = qla2x00_mailbox_command(vha, mcp);
	if (rval != QLA_SUCCESS) {
		ql_dbg(ql_dbg_mbx, vha, 0x1101,
		    "Failed=%x mb[0]=%x.\n", rval, mcp->mb[0]);
	} else {
		ql_dbg(ql_dbg_mbx + ql_dbg_verbose, vha, 0x1102,
		    "Done %s.\n", __func__);
	}

	return rval;
}

int
qla81xx_write_mpi_register(scsi_qla_host_t *vha, uint16_t *mb)
{
	int rval;
	uint32_t stat, timer;
	uint16_t mb0 = 0;
	struct qla_hw_data *ha = vha->hw;
	struct device_reg_24xx __iomem *reg = &ha->iobase->isp24;

	rval = QLA_SUCCESS;

	ql_dbg(ql_dbg_mbx + ql_dbg_verbose, vha, 0x1103,
	    "Entered %s.\n", __func__);

	clear_bit(MBX_INTERRUPT, &ha->mbx_cmd_flags);

	/* Write the MBC data to the registers */
	WRT_REG_WORD(&reg->mailbox0, MBC_WRITE_MPI_REGISTER);
	WRT_REG_WORD(&reg->mailbox1, mb[0]);
	WRT_REG_WORD(&reg->mailbox2, mb[1]);
	WRT_REG_WORD(&reg->mailbox3, mb[2]);
	WRT_REG_WORD(&reg->mailbox4, mb[3]);

	WRT_REG_DWORD(&reg->hccr, HCCRX_SET_HOST_INT);

	/* Poll for MBC interrupt */
	for (timer = 6000000; timer; timer--) {
		/* Check for pending interrupts. */
		stat = RD_REG_DWORD(&reg->host_status);
		if (stat & HSRX_RISC_INT) {
			stat &= 0xff;

			if (stat == 0x1 || stat == 0x2 ||
			    stat == 0x10 || stat == 0x11) {
				set_bit(MBX_INTERRUPT,
				    &ha->mbx_cmd_flags);
				mb0 = RD_REG_WORD(&reg->mailbox0);
				WRT_REG_DWORD(&reg->hccr,
				    HCCRX_CLR_RISC_INT);
				RD_REG_DWORD(&reg->hccr);
				break;
			}
		}
		udelay(5);
	}

	if (test_and_clear_bit(MBX_INTERRUPT, &ha->mbx_cmd_flags))
		rval = mb0 & MBS_MASK;
	else
		rval = QLA_FUNCTION_FAILED;

	if (rval != QLA_SUCCESS) {
		ql_dbg(ql_dbg_mbx, vha, 0x1104,
		    "Failed=%x mb[0]=%x.\n", rval, mb[0]);
	} else {
		ql_dbg(ql_dbg_mbx + ql_dbg_verbose, vha, 0x1105,
		    "Done %s.\n", __func__);
	}

	return rval;
}

int
qla2x00_get_data_rate(scsi_qla_host_t *vha)
{
	int rval;
	mbx_cmd_t mc;
	mbx_cmd_t *mcp = &mc;
	struct qla_hw_data *ha = vha->hw;

	ql_dbg(ql_dbg_mbx + ql_dbg_verbose, vha, 0x1106,
	    "Entered %s.\n", __func__);

	if (!IS_FWI2_CAPABLE(ha))
		return QLA_FUNCTION_FAILED;

	mcp->mb[0] = MBC_DATA_RATE;
	mcp->mb[1] = 0;
	mcp->out_mb = MBX_1|MBX_0;
	mcp->in_mb = MBX_2|MBX_1|MBX_0;
	if (IS_QLA83XX(ha) || IS_QLA27XX(ha))
		mcp->in_mb |= MBX_3;
	mcp->tov = MBX_TOV_SECONDS;
	mcp->flags = 0;
	rval = qla2x00_mailbox_command(vha, mcp);
	if (rval != QLA_SUCCESS) {
		ql_dbg(ql_dbg_mbx, vha, 0x1107,
		    "Failed=%x mb[0]=%x.\n", rval, mcp->mb[0]);
	} else {
		ql_dbg(ql_dbg_mbx + ql_dbg_verbose, vha, 0x1108,
		    "Done %s.\n", __func__);
		if (mcp->mb[1] != 0x7)
			ha->link_data_rate = mcp->mb[1];
	}

	return rval;
}

int
qla81xx_get_port_config(scsi_qla_host_t *vha, uint16_t *mb)
{
	int rval;
	mbx_cmd_t mc;
	mbx_cmd_t *mcp = &mc;
	struct qla_hw_data *ha = vha->hw;

	ql_dbg(ql_dbg_mbx + ql_dbg_verbose, vha, 0x1109,
	    "Entered %s.\n", __func__);

	if (!IS_QLA81XX(ha) && !IS_QLA83XX(ha) && !IS_QLA8044(ha) &&
	    !IS_QLA27XX(ha))
		return QLA_FUNCTION_FAILED;
	mcp->mb[0] = MBC_GET_PORT_CONFIG;
	mcp->out_mb = MBX_0;
	mcp->in_mb = MBX_4|MBX_3|MBX_2|MBX_1|MBX_0;
	mcp->tov = MBX_TOV_SECONDS;
	mcp->flags = 0;

	rval = qla2x00_mailbox_command(vha, mcp);

	if (rval != QLA_SUCCESS) {
		ql_dbg(ql_dbg_mbx, vha, 0x110a,
		    "Failed=%x mb[0]=%x.\n", rval, mcp->mb[0]);
	} else {
		/* Copy all bits to preserve original value */
		memcpy(mb, &mcp->mb[1], sizeof(uint16_t) * 4);

		ql_dbg(ql_dbg_mbx + ql_dbg_verbose, vha, 0x110b,
		    "Done %s.\n", __func__);
	}
	return rval;
}

int
qla81xx_set_port_config(scsi_qla_host_t *vha, uint16_t *mb)
{
	int rval;
	mbx_cmd_t mc;
	mbx_cmd_t *mcp = &mc;

	ql_dbg(ql_dbg_mbx + ql_dbg_verbose, vha, 0x110c,
	    "Entered %s.\n", __func__);

	mcp->mb[0] = MBC_SET_PORT_CONFIG;
	/* Copy all bits to preserve original setting */
	memcpy(&mcp->mb[1], mb, sizeof(uint16_t) * 4);
	mcp->out_mb = MBX_4|MBX_3|MBX_2|MBX_1|MBX_0;
	mcp->in_mb = MBX_0;
	mcp->tov = MBX_TOV_SECONDS;
	mcp->flags = 0;
	rval = qla2x00_mailbox_command(vha, mcp);

	if (rval != QLA_SUCCESS) {
		ql_dbg(ql_dbg_mbx, vha, 0x110d,
		    "Failed=%x mb[0]=%x.\n", rval, mcp->mb[0]);
	} else
		ql_dbg(ql_dbg_mbx + ql_dbg_verbose, vha, 0x110e,
		    "Done %s.\n", __func__);

	return rval;
}


int
qla24xx_set_fcp_prio(scsi_qla_host_t *vha, uint16_t loop_id, uint16_t priority,
		uint16_t *mb)
{
	int rval;
	mbx_cmd_t mc;
	mbx_cmd_t *mcp = &mc;
	struct qla_hw_data *ha = vha->hw;

	ql_dbg(ql_dbg_mbx + ql_dbg_verbose, vha, 0x110f,
	    "Entered %s.\n", __func__);

	if (!IS_QLA24XX_TYPE(ha) && !IS_QLA25XX(ha))
		return QLA_FUNCTION_FAILED;

	mcp->mb[0] = MBC_PORT_PARAMS;
	mcp->mb[1] = loop_id;
	if (ha->flags.fcp_prio_enabled)
		mcp->mb[2] = BIT_1;
	else
		mcp->mb[2] = BIT_2;
	mcp->mb[4] = priority & 0xf;
	mcp->mb[9] = vha->vp_idx;
	mcp->out_mb = MBX_9|MBX_4|MBX_3|MBX_2|MBX_1|MBX_0;
	mcp->in_mb = MBX_4|MBX_3|MBX_1|MBX_0;
	mcp->tov = 30;
	mcp->flags = 0;
	rval = qla2x00_mailbox_command(vha, mcp);
	if (mb != NULL) {
		mb[0] = mcp->mb[0];
		mb[1] = mcp->mb[1];
		mb[3] = mcp->mb[3];
		mb[4] = mcp->mb[4];
	}

	if (rval != QLA_SUCCESS) {
		ql_dbg(ql_dbg_mbx, vha, 0x10cd, "Failed=%x.\n", rval);
	} else {
		ql_dbg(ql_dbg_mbx + ql_dbg_verbose, vha, 0x10cc,
		    "Done %s.\n", __func__);
	}

	return rval;
}

int
qla2x00_get_thermal_temp(scsi_qla_host_t *vha, uint16_t *temp)
{
	int rval = QLA_FUNCTION_FAILED;
	struct qla_hw_data *ha = vha->hw;
	uint8_t byte;

	if (!IS_FWI2_CAPABLE(ha) || IS_QLA24XX_TYPE(ha) || IS_QLA81XX(ha)) {
		ql_dbg(ql_dbg_mbx, vha, 0x1150,
		    "Thermal not supported by this card.\n");
		return rval;
	}

	if (IS_QLA25XX(ha)) {
		if (ha->pdev->subsystem_vendor == PCI_VENDOR_ID_QLOGIC &&
		    ha->pdev->subsystem_device == 0x0175) {
			rval = qla2x00_read_sfp(vha, 0, &byte,
			    0x98, 0x1, 1, BIT_13|BIT_0);
			*temp = byte;
			return rval;
		}
		if (ha->pdev->subsystem_vendor == PCI_VENDOR_ID_HP &&
		    ha->pdev->subsystem_device == 0x338e) {
			rval = qla2x00_read_sfp(vha, 0, &byte,
			    0x98, 0x1, 1, BIT_15|BIT_14|BIT_0);
			*temp = byte;
			return rval;
		}
		ql_dbg(ql_dbg_mbx, vha, 0x10c9,
		    "Thermal not supported by this card.\n");
		return rval;
	}

	if (IS_QLA82XX(ha)) {
		*temp = qla82xx_read_temperature(vha);
		rval = QLA_SUCCESS;
		return rval;
	} else if (IS_QLA8044(ha)) {
		*temp = qla8044_read_temperature(vha);
		rval = QLA_SUCCESS;
		return rval;
	}

	rval = qla2x00_read_asic_temperature(vha, temp);
	return rval;
}

int
qla82xx_mbx_intr_enable(scsi_qla_host_t *vha)
{
	int rval;
	struct qla_hw_data *ha = vha->hw;
	mbx_cmd_t mc;
	mbx_cmd_t *mcp = &mc;

	ql_dbg(ql_dbg_mbx + ql_dbg_verbose, vha, 0x1017,
	    "Entered %s.\n", __func__);

	if (!IS_FWI2_CAPABLE(ha))
		return QLA_FUNCTION_FAILED;

	memset(mcp, 0, sizeof(mbx_cmd_t));
	mcp->mb[0] = MBC_TOGGLE_INTERRUPT;
	mcp->mb[1] = 1;

	mcp->out_mb = MBX_1|MBX_0;
	mcp->in_mb = MBX_0;
	mcp->tov = 30;
	mcp->flags = 0;

	rval = qla2x00_mailbox_command(vha, mcp);
	if (rval != QLA_SUCCESS) {
		ql_dbg(ql_dbg_mbx, vha, 0x1016,
		    "Failed=%x mb[0]=%x.\n", rval, mcp->mb[0]);
	} else {
		ql_dbg(ql_dbg_mbx + ql_dbg_verbose, vha, 0x100e,
		    "Done %s.\n", __func__);
	}

	return rval;
}

int
qla82xx_mbx_intr_disable(scsi_qla_host_t *vha)
{
	int rval;
	struct qla_hw_data *ha = vha->hw;
	mbx_cmd_t mc;
	mbx_cmd_t *mcp = &mc;

	ql_dbg(ql_dbg_mbx + ql_dbg_verbose, vha, 0x100d,
	    "Entered %s.\n", __func__);

	if (!IS_P3P_TYPE(ha))
		return QLA_FUNCTION_FAILED;

	memset(mcp, 0, sizeof(mbx_cmd_t));
	mcp->mb[0] = MBC_TOGGLE_INTERRUPT;
	mcp->mb[1] = 0;

	mcp->out_mb = MBX_1|MBX_0;
	mcp->in_mb = MBX_0;
	mcp->tov = 30;
	mcp->flags = 0;

	rval = qla2x00_mailbox_command(vha, mcp);
	if (rval != QLA_SUCCESS) {
		ql_dbg(ql_dbg_mbx, vha, 0x100c,
		    "Failed=%x mb[0]=%x.\n", rval, mcp->mb[0]);
	} else {
		ql_dbg(ql_dbg_mbx + ql_dbg_verbose, vha, 0x100b,
		    "Done %s.\n", __func__);
	}

	return rval;
}

int
qla82xx_md_get_template_size(scsi_qla_host_t *vha)
{
	struct qla_hw_data *ha = vha->hw;
	mbx_cmd_t mc;
	mbx_cmd_t *mcp = &mc;
	int rval = QLA_FUNCTION_FAILED;

	ql_dbg(ql_dbg_mbx + ql_dbg_verbose, vha, 0x111f,
	    "Entered %s.\n", __func__);

	memset(mcp->mb, 0 , sizeof(mcp->mb));
	mcp->mb[0] = LSW(MBC_DIAGNOSTIC_MINIDUMP_TEMPLATE);
	mcp->mb[1] = MSW(MBC_DIAGNOSTIC_MINIDUMP_TEMPLATE);
	mcp->mb[2] = LSW(RQST_TMPLT_SIZE);
	mcp->mb[3] = MSW(RQST_TMPLT_SIZE);

	mcp->out_mb = MBX_3|MBX_2|MBX_1|MBX_0;
	mcp->in_mb = MBX_14|MBX_13|MBX_12|MBX_11|MBX_10|MBX_9|MBX_8|
	    MBX_7|MBX_6|MBX_5|MBX_4|MBX_3|MBX_2|MBX_1|MBX_0;

	mcp->flags = MBX_DMA_OUT|MBX_DMA_IN|IOCTL_CMD;
	mcp->tov = MBX_TOV_SECONDS;
	rval = qla2x00_mailbox_command(vha, mcp);

	/* Always copy back return mailbox values. */
	if (rval != QLA_SUCCESS) {
		ql_dbg(ql_dbg_mbx, vha, 0x1120,
		    "mailbox command FAILED=0x%x, subcode=%x.\n",
		    (mcp->mb[1] << 16) | mcp->mb[0],
		    (mcp->mb[3] << 16) | mcp->mb[2]);
	} else {
		ql_dbg(ql_dbg_mbx + ql_dbg_verbose, vha, 0x1121,
		    "Done %s.\n", __func__);
		ha->md_template_size = ((mcp->mb[3] << 16) | mcp->mb[2]);
		if (!ha->md_template_size) {
			ql_dbg(ql_dbg_mbx, vha, 0x1122,
			    "Null template size obtained.\n");
			rval = QLA_FUNCTION_FAILED;
		}
	}
	return rval;
}

int
qla82xx_md_get_template(scsi_qla_host_t *vha)
{
	struct qla_hw_data *ha = vha->hw;
	mbx_cmd_t mc;
	mbx_cmd_t *mcp = &mc;
	int rval = QLA_FUNCTION_FAILED;

	ql_dbg(ql_dbg_mbx + ql_dbg_verbose, vha, 0x1123,
	    "Entered %s.\n", __func__);

	ha->md_tmplt_hdr = dma_alloc_coherent(&ha->pdev->dev,
	   ha->md_template_size, &ha->md_tmplt_hdr_dma, GFP_KERNEL);
	if (!ha->md_tmplt_hdr) {
		ql_log(ql_log_warn, vha, 0x1124,
		    "Unable to allocate memory for Minidump template.\n");
		return rval;
	}

	memset(mcp->mb, 0 , sizeof(mcp->mb));
	mcp->mb[0] = LSW(MBC_DIAGNOSTIC_MINIDUMP_TEMPLATE);
	mcp->mb[1] = MSW(MBC_DIAGNOSTIC_MINIDUMP_TEMPLATE);
	mcp->mb[2] = LSW(RQST_TMPLT);
	mcp->mb[3] = MSW(RQST_TMPLT);
	mcp->mb[4] = LSW(LSD(ha->md_tmplt_hdr_dma));
	mcp->mb[5] = MSW(LSD(ha->md_tmplt_hdr_dma));
	mcp->mb[6] = LSW(MSD(ha->md_tmplt_hdr_dma));
	mcp->mb[7] = MSW(MSD(ha->md_tmplt_hdr_dma));
	mcp->mb[8] = LSW(ha->md_template_size);
	mcp->mb[9] = MSW(ha->md_template_size);

	mcp->flags = MBX_DMA_OUT|MBX_DMA_IN|IOCTL_CMD;
	mcp->tov = MBX_TOV_SECONDS;
	mcp->out_mb = MBX_11|MBX_10|MBX_9|MBX_8|
	    MBX_7|MBX_6|MBX_5|MBX_4|MBX_3|MBX_2|MBX_1|MBX_0;
	mcp->in_mb = MBX_3|MBX_2|MBX_1|MBX_0;
	rval = qla2x00_mailbox_command(vha, mcp);

	if (rval != QLA_SUCCESS) {
		ql_dbg(ql_dbg_mbx, vha, 0x1125,
		    "mailbox command FAILED=0x%x, subcode=%x.\n",
		    ((mcp->mb[1] << 16) | mcp->mb[0]),
		    ((mcp->mb[3] << 16) | mcp->mb[2]));
	} else
		ql_dbg(ql_dbg_mbx + ql_dbg_verbose, vha, 0x1126,
		    "Done %s.\n", __func__);
	return rval;
}

int
qla8044_md_get_template(scsi_qla_host_t *vha)
{
	struct qla_hw_data *ha = vha->hw;
	mbx_cmd_t mc;
	mbx_cmd_t *mcp = &mc;
	int rval = QLA_FUNCTION_FAILED;
	int offset = 0, size = MINIDUMP_SIZE_36K;
	ql_dbg(ql_dbg_mbx + ql_dbg_verbose, vha, 0xb11f,
	    "Entered %s.\n", __func__);

	ha->md_tmplt_hdr = dma_alloc_coherent(&ha->pdev->dev,
	   ha->md_template_size, &ha->md_tmplt_hdr_dma, GFP_KERNEL);
	if (!ha->md_tmplt_hdr) {
		ql_log(ql_log_warn, vha, 0xb11b,
		    "Unable to allocate memory for Minidump template.\n");
		return rval;
	}

	memset(mcp->mb, 0 , sizeof(mcp->mb));
	while (offset < ha->md_template_size) {
		mcp->mb[0] = LSW(MBC_DIAGNOSTIC_MINIDUMP_TEMPLATE);
		mcp->mb[1] = MSW(MBC_DIAGNOSTIC_MINIDUMP_TEMPLATE);
		mcp->mb[2] = LSW(RQST_TMPLT);
		mcp->mb[3] = MSW(RQST_TMPLT);
		mcp->mb[4] = LSW(LSD(ha->md_tmplt_hdr_dma + offset));
		mcp->mb[5] = MSW(LSD(ha->md_tmplt_hdr_dma + offset));
		mcp->mb[6] = LSW(MSD(ha->md_tmplt_hdr_dma + offset));
		mcp->mb[7] = MSW(MSD(ha->md_tmplt_hdr_dma + offset));
		mcp->mb[8] = LSW(size);
		mcp->mb[9] = MSW(size);
		mcp->mb[10] = offset & 0x0000FFFF;
		mcp->mb[11] = offset & 0xFFFF0000;
		mcp->flags = MBX_DMA_OUT|MBX_DMA_IN|IOCTL_CMD;
		mcp->tov = MBX_TOV_SECONDS;
		mcp->out_mb = MBX_11|MBX_10|MBX_9|MBX_8|
			MBX_7|MBX_6|MBX_5|MBX_4|MBX_3|MBX_2|MBX_1|MBX_0;
		mcp->in_mb = MBX_3|MBX_2|MBX_1|MBX_0;
		rval = qla2x00_mailbox_command(vha, mcp);

		if (rval != QLA_SUCCESS) {
			ql_dbg(ql_dbg_mbx, vha, 0xb11c,
				"mailbox command FAILED=0x%x, subcode=%x.\n",
				((mcp->mb[1] << 16) | mcp->mb[0]),
				((mcp->mb[3] << 16) | mcp->mb[2]));
			return rval;
		} else
			ql_dbg(ql_dbg_mbx + ql_dbg_verbose, vha, 0xb11d,
				"Done %s.\n", __func__);
		offset = offset + size;
	}
	return rval;
}

int
qla81xx_set_led_config(scsi_qla_host_t *vha, uint16_t *led_cfg)
{
	int rval;
	struct qla_hw_data *ha = vha->hw;
	mbx_cmd_t mc;
	mbx_cmd_t *mcp = &mc;

	if (!IS_QLA81XX(ha) && !IS_QLA8031(ha))
		return QLA_FUNCTION_FAILED;

	ql_dbg(ql_dbg_mbx + ql_dbg_verbose, vha, 0x1133,
	    "Entered %s.\n", __func__);

	memset(mcp, 0, sizeof(mbx_cmd_t));
	mcp->mb[0] = MBC_SET_LED_CONFIG;
	mcp->mb[1] = led_cfg[0];
	mcp->mb[2] = led_cfg[1];
	if (IS_QLA8031(ha)) {
		mcp->mb[3] = led_cfg[2];
		mcp->mb[4] = led_cfg[3];
		mcp->mb[5] = led_cfg[4];
		mcp->mb[6] = led_cfg[5];
	}

	mcp->out_mb = MBX_2|MBX_1|MBX_0;
	if (IS_QLA8031(ha))
		mcp->out_mb |= MBX_6|MBX_5|MBX_4|MBX_3;
	mcp->in_mb = MBX_0;
	mcp->tov = 30;
	mcp->flags = 0;

	rval = qla2x00_mailbox_command(vha, mcp);
	if (rval != QLA_SUCCESS) {
		ql_dbg(ql_dbg_mbx, vha, 0x1134,
		    "Failed=%x mb[0]=%x.\n", rval, mcp->mb[0]);
	} else {
		ql_dbg(ql_dbg_mbx + ql_dbg_verbose, vha, 0x1135,
		    "Done %s.\n", __func__);
	}

	return rval;
}

int
qla81xx_get_led_config(scsi_qla_host_t *vha, uint16_t *led_cfg)
{
	int rval;
	struct qla_hw_data *ha = vha->hw;
	mbx_cmd_t mc;
	mbx_cmd_t *mcp = &mc;

	if (!IS_QLA81XX(ha) && !IS_QLA8031(ha))
		return QLA_FUNCTION_FAILED;

	ql_dbg(ql_dbg_mbx + ql_dbg_verbose, vha, 0x1136,
	    "Entered %s.\n", __func__);

	memset(mcp, 0, sizeof(mbx_cmd_t));
	mcp->mb[0] = MBC_GET_LED_CONFIG;

	mcp->out_mb = MBX_0;
	mcp->in_mb = MBX_2|MBX_1|MBX_0;
	if (IS_QLA8031(ha))
		mcp->in_mb |= MBX_6|MBX_5|MBX_4|MBX_3;
	mcp->tov = 30;
	mcp->flags = 0;

	rval = qla2x00_mailbox_command(vha, mcp);
	if (rval != QLA_SUCCESS) {
		ql_dbg(ql_dbg_mbx, vha, 0x1137,
		    "Failed=%x mb[0]=%x.\n", rval, mcp->mb[0]);
	} else {
		led_cfg[0] = mcp->mb[1];
		led_cfg[1] = mcp->mb[2];
		if (IS_QLA8031(ha)) {
			led_cfg[2] = mcp->mb[3];
			led_cfg[3] = mcp->mb[4];
			led_cfg[4] = mcp->mb[5];
			led_cfg[5] = mcp->mb[6];
		}
		ql_dbg(ql_dbg_mbx + ql_dbg_verbose, vha, 0x1138,
		    "Done %s.\n", __func__);
	}

	return rval;
}

int
qla82xx_mbx_beacon_ctl(scsi_qla_host_t *vha, int enable)
{
	int rval;
	struct qla_hw_data *ha = vha->hw;
	mbx_cmd_t mc;
	mbx_cmd_t *mcp = &mc;

	if (!IS_P3P_TYPE(ha))
		return QLA_FUNCTION_FAILED;

	ql_dbg(ql_dbg_mbx + ql_dbg_verbose, vha, 0x1127,
		"Entered %s.\n", __func__);

	memset(mcp, 0, sizeof(mbx_cmd_t));
	mcp->mb[0] = MBC_SET_LED_CONFIG;
	if (enable)
		mcp->mb[7] = 0xE;
	else
		mcp->mb[7] = 0xD;

	mcp->out_mb = MBX_7|MBX_0;
	mcp->in_mb = MBX_0;
	mcp->tov = MBX_TOV_SECONDS;
	mcp->flags = 0;

	rval = qla2x00_mailbox_command(vha, mcp);
	if (rval != QLA_SUCCESS) {
		ql_dbg(ql_dbg_mbx, vha, 0x1128,
		    "Failed=%x mb[0]=%x.\n", rval, mcp->mb[0]);
	} else {
		ql_dbg(ql_dbg_mbx + ql_dbg_verbose, vha, 0x1129,
		    "Done %s.\n", __func__);
	}

	return rval;
}

int
qla83xx_wr_reg(scsi_qla_host_t *vha, uint32_t reg, uint32_t data)
{
	int rval;
	struct qla_hw_data *ha = vha->hw;
	mbx_cmd_t mc;
	mbx_cmd_t *mcp = &mc;

	if (!IS_QLA83XX(ha) && !IS_QLA27XX(ha))
		return QLA_FUNCTION_FAILED;

	ql_dbg(ql_dbg_mbx + ql_dbg_verbose, vha, 0x1130,
	    "Entered %s.\n", __func__);

	mcp->mb[0] = MBC_WRITE_REMOTE_REG;
	mcp->mb[1] = LSW(reg);
	mcp->mb[2] = MSW(reg);
	mcp->mb[3] = LSW(data);
	mcp->mb[4] = MSW(data);
	mcp->out_mb = MBX_4|MBX_3|MBX_2|MBX_1|MBX_0;

	mcp->in_mb = MBX_1|MBX_0;
	mcp->tov = MBX_TOV_SECONDS;
	mcp->flags = 0;
	rval = qla2x00_mailbox_command(vha, mcp);

	if (rval != QLA_SUCCESS) {
		ql_dbg(ql_dbg_mbx, vha, 0x1131,
		    "Failed=%x mb[0]=%x.\n", rval, mcp->mb[0]);
	} else {
		ql_dbg(ql_dbg_mbx + ql_dbg_verbose, vha, 0x1132,
		    "Done %s.\n", __func__);
	}

	return rval;
}

int
qla2x00_port_logout(scsi_qla_host_t *vha, struct fc_port *fcport)
{
	int rval;
	struct qla_hw_data *ha = vha->hw;
	mbx_cmd_t mc;
	mbx_cmd_t *mcp = &mc;

	if (IS_QLA2100(ha) || IS_QLA2200(ha)) {
		ql_dbg(ql_dbg_mbx + ql_dbg_verbose, vha, 0x113b,
		    "Implicit LOGO Unsupported.\n");
		return QLA_FUNCTION_FAILED;
	}


	ql_dbg(ql_dbg_mbx + ql_dbg_verbose, vha, 0x113c,
	    "Entering %s.\n",  __func__);

	/* Perform Implicit LOGO. */
	mcp->mb[0] = MBC_PORT_LOGOUT;
	mcp->mb[1] = fcport->loop_id;
	mcp->mb[10] = BIT_15;
	mcp->out_mb = MBX_10|MBX_1|MBX_0;
	mcp->in_mb = MBX_0;
	mcp->tov = MBX_TOV_SECONDS;
	mcp->flags = 0;
	rval = qla2x00_mailbox_command(vha, mcp);
	if (rval != QLA_SUCCESS)
		ql_dbg(ql_dbg_mbx, vha, 0x113d,
		    "Failed=%x mb[0]=%x.\n", rval, mcp->mb[0]);
	else
		ql_dbg(ql_dbg_mbx + ql_dbg_verbose, vha, 0x113e,
		    "Done %s.\n", __func__);

	return rval;
}

int
qla83xx_rd_reg(scsi_qla_host_t *vha, uint32_t reg, uint32_t *data)
{
	int rval;
	mbx_cmd_t mc;
	mbx_cmd_t *mcp = &mc;
	struct qla_hw_data *ha = vha->hw;
	unsigned long retry_max_time = jiffies + (2 * HZ);

	if (!IS_QLA83XX(ha) && !IS_QLA27XX(ha))
		return QLA_FUNCTION_FAILED;

	ql_dbg(ql_dbg_mbx, vha, 0x114b, "Entered %s.\n", __func__);

retry_rd_reg:
	mcp->mb[0] = MBC_READ_REMOTE_REG;
	mcp->mb[1] = LSW(reg);
	mcp->mb[2] = MSW(reg);
	mcp->out_mb = MBX_2|MBX_1|MBX_0;
	mcp->in_mb = MBX_4|MBX_3|MBX_1|MBX_0;
	mcp->tov = MBX_TOV_SECONDS;
	mcp->flags = 0;
	rval = qla2x00_mailbox_command(vha, mcp);

	if (rval != QLA_SUCCESS) {
		ql_dbg(ql_dbg_mbx, vha, 0x114c,
		    "Failed=%x mb[0]=%x mb[1]=%x.\n",
		    rval, mcp->mb[0], mcp->mb[1]);
	} else {
		*data = (mcp->mb[3] | (mcp->mb[4] << 16));
		if (*data == QLA8XXX_BAD_VALUE) {
			/*
			 * During soft-reset CAMRAM register reads might
			 * return 0xbad0bad0. So retry for MAX of 2 sec
			 * while reading camram registers.
			 */
			if (time_after(jiffies, retry_max_time)) {
				ql_dbg(ql_dbg_mbx, vha, 0x1141,
				    "Failure to read CAMRAM register. "
				    "data=0x%x.\n", *data);
				return QLA_FUNCTION_FAILED;
			}
			msleep(100);
			goto retry_rd_reg;
		}
		ql_dbg(ql_dbg_mbx, vha, 0x1142, "Done %s.\n", __func__);
	}

	return rval;
}

int
qla83xx_restart_nic_firmware(scsi_qla_host_t *vha)
{
	int rval;
	mbx_cmd_t mc;
	mbx_cmd_t *mcp = &mc;
	struct qla_hw_data *ha = vha->hw;

	if (!IS_QLA83XX(ha) && !IS_QLA27XX(ha))
		return QLA_FUNCTION_FAILED;

	ql_dbg(ql_dbg_mbx, vha, 0x1143, "Entered %s.\n", __func__);

	mcp->mb[0] = MBC_RESTART_NIC_FIRMWARE;
	mcp->out_mb = MBX_0;
	mcp->in_mb = MBX_1|MBX_0;
	mcp->tov = MBX_TOV_SECONDS;
	mcp->flags = 0;
	rval = qla2x00_mailbox_command(vha, mcp);

	if (rval != QLA_SUCCESS) {
		ql_dbg(ql_dbg_mbx, vha, 0x1144,
		    "Failed=%x mb[0]=%x mb[1]=%x.\n",
		    rval, mcp->mb[0], mcp->mb[1]);
		ha->isp_ops->fw_dump(vha, 0);
	} else {
		ql_dbg(ql_dbg_mbx, vha, 0x1145, "Done %s.\n", __func__);
	}

	return rval;
}

int
qla83xx_access_control(scsi_qla_host_t *vha, uint16_t options,
	uint32_t start_addr, uint32_t end_addr, uint16_t *sector_size)
{
	int rval;
	mbx_cmd_t mc;
	mbx_cmd_t *mcp = &mc;
	uint8_t subcode = (uint8_t)options;
	struct qla_hw_data *ha = vha->hw;

	if (!IS_QLA8031(ha))
		return QLA_FUNCTION_FAILED;

	ql_dbg(ql_dbg_mbx, vha, 0x1146, "Entered %s.\n", __func__);

	mcp->mb[0] = MBC_SET_ACCESS_CONTROL;
	mcp->mb[1] = options;
	mcp->out_mb = MBX_1|MBX_0;
	if (subcode & BIT_2) {
		mcp->mb[2] = LSW(start_addr);
		mcp->mb[3] = MSW(start_addr);
		mcp->mb[4] = LSW(end_addr);
		mcp->mb[5] = MSW(end_addr);
		mcp->out_mb |= MBX_5|MBX_4|MBX_3|MBX_2;
	}
	mcp->in_mb = MBX_2|MBX_1|MBX_0;
	if (!(subcode & (BIT_2 | BIT_5)))
		mcp->in_mb |= MBX_4|MBX_3;
	mcp->tov = MBX_TOV_SECONDS;
	mcp->flags = 0;
	rval = qla2x00_mailbox_command(vha, mcp);

	if (rval != QLA_SUCCESS) {
		ql_dbg(ql_dbg_mbx, vha, 0x1147,
		    "Failed=%x mb[0]=%x mb[1]=%x mb[2]=%x mb[3]=%x mb[4]=%x.\n",
		    rval, mcp->mb[0], mcp->mb[1], mcp->mb[2], mcp->mb[3],
		    mcp->mb[4]);
		ha->isp_ops->fw_dump(vha, 0);
	} else {
		if (subcode & BIT_5)
			*sector_size = mcp->mb[1];
		else if (subcode & (BIT_6 | BIT_7)) {
			ql_dbg(ql_dbg_mbx, vha, 0x1148,
			    "Driver-lock id=%x%x", mcp->mb[4], mcp->mb[3]);
		} else if (subcode & (BIT_3 | BIT_4)) {
			ql_dbg(ql_dbg_mbx, vha, 0x1149,
			    "Flash-lock id=%x%x", mcp->mb[4], mcp->mb[3]);
		}
		ql_dbg(ql_dbg_mbx, vha, 0x114a, "Done %s.\n", __func__);
	}

	return rval;
}

int
qla2x00_dump_mctp_data(scsi_qla_host_t *vha, dma_addr_t req_dma, uint32_t addr,
	uint32_t size)
{
	int rval;
	mbx_cmd_t mc;
	mbx_cmd_t *mcp = &mc;

	if (!IS_MCTP_CAPABLE(vha->hw))
		return QLA_FUNCTION_FAILED;

	ql_dbg(ql_dbg_mbx + ql_dbg_verbose, vha, 0x114f,
	    "Entered %s.\n", __func__);

	mcp->mb[0] = MBC_DUMP_RISC_RAM_EXTENDED;
	mcp->mb[1] = LSW(addr);
	mcp->mb[2] = MSW(req_dma);
	mcp->mb[3] = LSW(req_dma);
	mcp->mb[4] = MSW(size);
	mcp->mb[5] = LSW(size);
	mcp->mb[6] = MSW(MSD(req_dma));
	mcp->mb[7] = LSW(MSD(req_dma));
	mcp->mb[8] = MSW(addr);
	/* Setting RAM ID to valid */
	mcp->mb[10] |= BIT_7;
	/* For MCTP RAM ID is 0x40 */
	mcp->mb[10] |= 0x40;

	mcp->out_mb |= MBX_10|MBX_8|MBX_7|MBX_6|MBX_5|MBX_4|MBX_3|MBX_2|MBX_1|
	    MBX_0;

	mcp->in_mb = MBX_0;
	mcp->tov = MBX_TOV_SECONDS;
	mcp->flags = 0;
	rval = qla2x00_mailbox_command(vha, mcp);

	if (rval != QLA_SUCCESS) {
		ql_dbg(ql_dbg_mbx, vha, 0x114e,
		    "Failed=%x mb[0]=%x.\n", rval, mcp->mb[0]);
	} else {
		ql_dbg(ql_dbg_mbx + ql_dbg_verbose, vha, 0x114d,
		    "Done %s.\n", __func__);
	}

	return rval;
}

int
qla26xx_dport_diagnostics(scsi_qla_host_t *vha,
	void *dd_buf, uint size, uint options)
{
	int rval;
	mbx_cmd_t mc;
	mbx_cmd_t *mcp = &mc;
	dma_addr_t dd_dma;

	if (!IS_QLA83XX(vha->hw) && !IS_QLA27XX(vha->hw))
		return QLA_FUNCTION_FAILED;

	ql_dbg(ql_dbg_mbx + ql_dbg_verbose, vha, 0x119f,
	    "Entered %s.\n", __func__);

	dd_dma = dma_map_single(&vha->hw->pdev->dev,
	    dd_buf, size, DMA_FROM_DEVICE);
	if (dma_mapping_error(&vha->hw->pdev->dev, dd_dma)) {
		ql_log(ql_log_warn, vha, 0x1194, "Failed to map dma buffer.\n");
		return QLA_MEMORY_ALLOC_FAILED;
	}

	memset(dd_buf, 0, size);

	mcp->mb[0] = MBC_DPORT_DIAGNOSTICS;
	mcp->mb[1] = options;
	mcp->mb[2] = MSW(LSD(dd_dma));
	mcp->mb[3] = LSW(LSD(dd_dma));
	mcp->mb[6] = MSW(MSD(dd_dma));
	mcp->mb[7] = LSW(MSD(dd_dma));
	mcp->mb[8] = size;
	mcp->out_mb = MBX_8|MBX_7|MBX_6|MBX_3|MBX_2|MBX_1|MBX_0;
	mcp->in_mb = MBX_3|MBX_2|MBX_1|MBX_0;
	mcp->buf_size = size;
	mcp->flags = MBX_DMA_IN;
	mcp->tov = MBX_TOV_SECONDS * 4;
	rval = qla2x00_mailbox_command(vha, mcp);

	if (rval != QLA_SUCCESS) {
		ql_dbg(ql_dbg_mbx, vha, 0x1195, "Failed=%x.\n", rval);
	} else {
		ql_dbg(ql_dbg_mbx + ql_dbg_verbose, vha, 0x1196,
		    "Done %s.\n", __func__);
	}

	dma_unmap_single(&vha->hw->pdev->dev, dd_dma,
	    size, DMA_FROM_DEVICE);

	return rval;
}

static void qla2x00_async_mb_sp_done(void *s, int res)
{
	struct srb *sp = s;

	sp->u.iocb_cmd.u.mbx.rc = res;

	complete(&sp->u.iocb_cmd.u.mbx.comp);
	/* don't free sp here. Let the caller do the free */
}

/*
 * This mailbox uses the iocb interface to send MB command.
 * This allows non-critial (non chip setup) command to go
 * out in parrallel.
 */
int qla24xx_send_mb_cmd(struct scsi_qla_host *vha, mbx_cmd_t *mcp)
{
	int rval = QLA_FUNCTION_FAILED;
	srb_t *sp;
	struct srb_iocb *c;

	if (!vha->hw->flags.fw_started)
		goto done;

	sp = qla2x00_get_sp(vha, NULL, GFP_KERNEL);
	if (!sp)
		goto done;

	sp->type = SRB_MB_IOCB;
	sp->name = mb_to_str(mcp->mb[0]);

	qla2x00_init_timer(sp, qla2x00_get_async_timeout(vha) + 2);

	memcpy(sp->u.iocb_cmd.u.mbx.out_mb, mcp->mb, SIZEOF_IOCB_MB_REG);

	c = &sp->u.iocb_cmd;
	c->timeout = qla2x00_async_iocb_timeout;
	init_completion(&c->u.mbx.comp);

	sp->done = qla2x00_async_mb_sp_done;

	rval = qla2x00_start_sp(sp);
	if (rval != QLA_SUCCESS) {
		ql_dbg(ql_dbg_mbx, vha, 0x1018,
		    "%s: %s Failed submission. %x.\n",
		    __func__, sp->name, rval);
		goto done_free_sp;
	}

	ql_dbg(ql_dbg_mbx, vha, 0x113f, "MB:%s hndl %x submitted\n",
	    sp->name, sp->handle);

	wait_for_completion(&c->u.mbx.comp);
	memcpy(mcp->mb, sp->u.iocb_cmd.u.mbx.in_mb, SIZEOF_IOCB_MB_REG);

	rval = c->u.mbx.rc;
	switch (rval) {
	case QLA_FUNCTION_TIMEOUT:
		ql_dbg(ql_dbg_mbx, vha, 0x1140, "%s: %s Timeout. %x.\n",
		    __func__, sp->name, rval);
		break;
	case  QLA_SUCCESS:
		ql_dbg(ql_dbg_mbx, vha, 0x119d, "%s: %s done.\n",
		    __func__, sp->name);
		sp->free(sp);
		break;
	default:
		ql_dbg(ql_dbg_mbx, vha, 0x119e, "%s: %s Failed. %x.\n",
		    __func__, sp->name, rval);
		sp->free(sp);
		break;
	}

	return rval;

done_free_sp:
	sp->free(sp);
done:
	return rval;
}

/*
 * qla24xx_gpdb_wait
 * NOTE: Do not call this routine from DPC thread
 */
int qla24xx_gpdb_wait(struct scsi_qla_host *vha, fc_port_t *fcport, u8 opt)
{
	int rval = QLA_FUNCTION_FAILED;
	dma_addr_t pd_dma;
	struct port_database_24xx *pd;
	struct qla_hw_data *ha = vha->hw;
	mbx_cmd_t mc;

	if (!vha->hw->flags.fw_started)
		goto done;

	pd = dma_pool_alloc(ha->s_dma_pool, GFP_KERNEL, &pd_dma);
	if (pd  == NULL) {
		ql_log(ql_log_warn, vha, 0xd047,
		    "Failed to allocate port database structure.\n");
		goto done_free_sp;
	}
	memset(pd, 0, max(PORT_DATABASE_SIZE, PORT_DATABASE_24XX_SIZE));

	memset(&mc, 0, sizeof(mc));
	mc.mb[0] = MBC_GET_PORT_DATABASE;
	mc.mb[1] = cpu_to_le16(fcport->loop_id);
	mc.mb[2] = MSW(pd_dma);
	mc.mb[3] = LSW(pd_dma);
	mc.mb[6] = MSW(MSD(pd_dma));
	mc.mb[7] = LSW(MSD(pd_dma));
	mc.mb[9] = cpu_to_le16(vha->vp_idx);
	mc.mb[10] = cpu_to_le16((uint16_t)opt);

	rval = qla24xx_send_mb_cmd(vha, &mc);
	if (rval != QLA_SUCCESS) {
		ql_dbg(ql_dbg_mbx, vha, 0x1193,
		    "%s: %8phC fail\n", __func__, fcport->port_name);
		goto done_free_sp;
	}

	rval = __qla24xx_parse_gpdb(vha, fcport, pd);

	ql_dbg(ql_dbg_mbx, vha, 0x1197, "%s: %8phC done\n",
	    __func__, fcport->port_name);

done_free_sp:
	if (pd)
		dma_pool_free(ha->s_dma_pool, pd, pd_dma);
done:
	return rval;
}

int __qla24xx_parse_gpdb(struct scsi_qla_host *vha, fc_port_t *fcport,
    struct port_database_24xx *pd)
{
	int rval = QLA_SUCCESS;
	uint64_t zero = 0;
	u8 current_login_state, last_login_state;

	if (fcport->fc4f_nvme) {
		current_login_state = pd->current_login_state >> 4;
		last_login_state = pd->last_login_state >> 4;
	} else {
		current_login_state = pd->current_login_state & 0xf;
		last_login_state = pd->last_login_state & 0xf;
	}

	/* Check for logged in state. */
	if (current_login_state != PDS_PRLI_COMPLETE &&
	    last_login_state != PDS_PRLI_COMPLETE) {
		ql_dbg(ql_dbg_mbx, vha, 0x119a,
		    "Unable to verify login-state (%x/%x) for loop_id %x.\n",
		    current_login_state, last_login_state, fcport->loop_id);
		rval = QLA_FUNCTION_FAILED;
		goto gpd_error_out;
	}

	if (fcport->loop_id == FC_NO_LOOP_ID ||
	    (memcmp(fcport->port_name, (uint8_t *)&zero, 8) &&
	     memcmp(fcport->port_name, pd->port_name, 8))) {
		/* We lost the device mid way. */
		rval = QLA_NOT_LOGGED_IN;
		goto gpd_error_out;
	}

	/* Names are little-endian. */
	memcpy(fcport->node_name, pd->node_name, WWN_SIZE);
	memcpy(fcport->port_name, pd->port_name, WWN_SIZE);

	/* Get port_id of device. */
	fcport->d_id.b.domain = pd->port_id[0];
	fcport->d_id.b.area = pd->port_id[1];
	fcport->d_id.b.al_pa = pd->port_id[2];
	fcport->d_id.b.rsvd_1 = 0;

	if (fcport->fc4f_nvme) {
		fcport->nvme_prli_service_param =
		    pd->prli_nvme_svc_param_word_3;
		fcport->port_type = FCT_NVME;
	} else {
		/* If not target must be initiator or unknown type. */
		if ((pd->prli_svc_param_word_3[0] & BIT_4) == 0)
			fcport->port_type = FCT_INITIATOR;
		else
			fcport->port_type = FCT_TARGET;
	}
	/* Passback COS information. */
	fcport->supported_classes = (pd->flags & PDF_CLASS_2) ?
		FC_COS_CLASS2 : FC_COS_CLASS3;

	if (pd->prli_svc_param_word_3[0] & BIT_7) {
		fcport->flags |= FCF_CONF_COMP_SUPPORTED;
		fcport->conf_compl_supported = 1;
	}

gpd_error_out:
	return rval;
}

/*
 * qla24xx_gidlist__wait
 * NOTE: don't call this routine from DPC thread.
 */
int qla24xx_gidlist_wait(struct scsi_qla_host *vha,
	void *id_list, dma_addr_t id_list_dma, uint16_t *entries)
{
	int rval = QLA_FUNCTION_FAILED;
	mbx_cmd_t mc;

	if (!vha->hw->flags.fw_started)
		goto done;

	memset(&mc, 0, sizeof(mc));
	mc.mb[0] = MBC_GET_ID_LIST;
	mc.mb[2] = MSW(id_list_dma);
	mc.mb[3] = LSW(id_list_dma);
	mc.mb[6] = MSW(MSD(id_list_dma));
	mc.mb[7] = LSW(MSD(id_list_dma));
	mc.mb[8] = 0;
	mc.mb[9] = cpu_to_le16(vha->vp_idx);

	rval = qla24xx_send_mb_cmd(vha, &mc);
	if (rval != QLA_SUCCESS) {
		ql_dbg(ql_dbg_mbx, vha, 0x119b,
		    "%s:  fail\n", __func__);
	} else {
		*entries = mc.mb[1];
		ql_dbg(ql_dbg_mbx, vha, 0x119c,
		    "%s:  done\n", __func__);
	}
done:
	return rval;
}

int qla27xx_set_zio_threshold(scsi_qla_host_t *vha, uint16_t value)
{
	int rval;
	mbx_cmd_t	mc;
	mbx_cmd_t	*mcp = &mc;

	ql_dbg(ql_dbg_mbx + ql_dbg_verbose, vha, 0x1200,
	    "Entered %s\n", __func__);

	memset(mcp->mb, 0 , sizeof(mcp->mb));
	mcp->mb[0] = MBC_GET_SET_ZIO_THRESHOLD;
	mcp->mb[1] = cpu_to_le16(1);
	mcp->mb[2] = cpu_to_le16(value);
	mcp->out_mb = MBX_2 | MBX_1 | MBX_0;
	mcp->in_mb = MBX_2 | MBX_0;
	mcp->tov = MBX_TOV_SECONDS;
	mcp->flags = 0;

	rval = qla2x00_mailbox_command(vha, mcp);

	ql_dbg(ql_dbg_mbx, vha, 0x1201, "%s %x\n",
	    (rval != QLA_SUCCESS) ? "Failed"  : "Done", rval);

	return rval;
}

int qla27xx_get_zio_threshold(scsi_qla_host_t *vha, uint16_t *value)
{
	int rval;
	mbx_cmd_t	mc;
	mbx_cmd_t	*mcp = &mc;

	ql_dbg(ql_dbg_mbx + ql_dbg_verbose, vha, 0x1203,
	    "Entered %s\n", __func__);

	memset(mcp->mb, 0, sizeof(mcp->mb));
	mcp->mb[0] = MBC_GET_SET_ZIO_THRESHOLD;
	mcp->mb[1] = cpu_to_le16(0);
	mcp->out_mb = MBX_1 | MBX_0;
	mcp->in_mb = MBX_2 | MBX_0;
	mcp->tov = MBX_TOV_SECONDS;
	mcp->flags = 0;

	rval = qla2x00_mailbox_command(vha, mcp);
	if (rval == QLA_SUCCESS)
		*value = mc.mb[2];

	ql_dbg(ql_dbg_mbx, vha, 0x1205, "%s %x\n",
	    (rval != QLA_SUCCESS) ? "Failed" : "Done", rval);

	return rval;
}

int
qla2x00_read_sfp_dev(struct scsi_qla_host *vha, char *buf, int count)
{
	struct qla_hw_data *ha = vha->hw;
	uint16_t iter, addr, offset;
	dma_addr_t phys_addr;
	int rval, c;
	u8 *sfp_data;

	memset(ha->sfp_data, 0, SFP_DEV_SIZE);
	addr = 0xa0;
	phys_addr = ha->sfp_data_dma;
	sfp_data = ha->sfp_data;
	offset = c = 0;

	for (iter = 0; iter < SFP_DEV_SIZE / SFP_BLOCK_SIZE; iter++) {
		if (iter == 4) {
			/* Skip to next device address. */
			addr = 0xa2;
			offset = 0;
		}

		rval = qla2x00_read_sfp(vha, phys_addr, sfp_data,
		    addr, offset, SFP_BLOCK_SIZE, BIT_1);
		if (rval != QLA_SUCCESS) {
			ql_log(ql_log_warn, vha, 0x706d,
			    "Unable to read SFP data (%x/%x/%x).\n", rval,
			    addr, offset);

			return rval;
		}

		if (buf && (c < count)) {
			u16 sz;

			if ((count - c) >= SFP_BLOCK_SIZE)
				sz = SFP_BLOCK_SIZE;
			else
				sz = count - c;

			memcpy(buf, sfp_data, sz);
			buf += SFP_BLOCK_SIZE;
			c += sz;
		}
		phys_addr += SFP_BLOCK_SIZE;
		sfp_data  += SFP_BLOCK_SIZE;
		offset += SFP_BLOCK_SIZE;
	}

	return rval;
}<|MERGE_RESOLUTION|>--- conflicted
+++ resolved
@@ -567,8 +567,6 @@
 
 #define	EXTENDED_BB_CREDITS	BIT_0
 #define	NVME_ENABLE_FLAG	BIT_3
-<<<<<<< HEAD
-=======
 static inline uint16_t qla25xx_set_sfp_lr_dist(struct qla_hw_data *ha)
 {
 	uint16_t mb4 = BIT_0;
@@ -591,7 +589,6 @@
 
 	return mb4;
 }
->>>>>>> bb176f67
 
 /*
  * qla2x00_execute_fw
@@ -664,9 +661,6 @@
 			}
 		}
 
-		if (ql2xnvmeenable && IS_QLA27XX(ha))
-			mcp->mb[4] |= NVME_ENABLE_FLAG;
-
 		if (ha->flags.exlogins_enabled)
 			mcp->mb[4] |= ENABLE_EXTENDED_LOGIN;
 
@@ -1026,29 +1020,12 @@
 			    "%s: Firmware supports Exchange Offload 0x%x\n",
 			    __func__, ha->fw_attributes_h);
 
-<<<<<<< HEAD
-		/* bit 26 of fw_attributes */
-		if ((ha->fw_attributes_h & 0x400) && ql2xnvmeenable) {
-			struct init_cb_24xx *icb;
-
-			icb = (struct init_cb_24xx *)ha->init_cb;
-			/*
-			 * fw supports nvme and driver load
-			 * parameter requested nvme
-			 */
-			vha->flags.nvme_enabled = 1;
-			icb->firmware_options_2 &= cpu_to_le32(~0xf);
-			ha->zio_mode = 0;
-			ha->zio_timer = 0;
-		}
-=======
 		/*
 		 * FW supports nvme and driver load parameter requested nvme.
 		 * BIT 26 of fw_attributes indicates NVMe support.
 		 */
 		if ((ha->fw_attributes_h & 0x400) && ql2xnvmeenable)
 			vha->flags.nvme_enabled = 1;
->>>>>>> bb176f67
 
 	}
 
