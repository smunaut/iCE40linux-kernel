--- conflicted
+++ resolved
@@ -156,7 +156,6 @@
 					  &ether_pdata, sizeof(ether_pdata));
 }
 
-<<<<<<< HEAD
 /*
  * Ether LEDs on the Lager board are named LINK and ACTIVE which corresponds
  * to non-default 01 setting of the Micrel KSZ8041 PHY control register 1 bits
@@ -181,10 +180,7 @@
 	phy_register_fixup_for_id("r8a7790-ether-ff:01", lager_ksz8041_fixup);
 }
 
-static const char *lager_boards_compat_dt[] __initdata = {
-=======
 static const char * const lager_boards_compat_dt[] __initconst = {
->>>>>>> 27113d63
 	"renesas,lager",
 	NULL,
 };
