/*
 * linux/arch/arm/mach-kirkwood/mpp.h -- Multi Purpose Pins
 *
 * Copyright 2009: Marvell Technology Group Ltd.
 *
 * This file is licensed under the terms of the GNU General Public
 * License version 2.  This program is licensed "as is" without any
 * warranty of any kind, whether express or implied.
 */

#ifndef __KIRKWOOD_MPP_H
#define __KIRKWOOD_MPP_H

#define MPP(_num, _sel, _in, _out, _F6180, _F6190, _F6192, _F6281, _F6282) ( \
	/* MPP number */		((_num) & 0xff) | \
	/* MPP select value */		(((_sel) & 0xf) << 8) | \
	/* may be input signal */	((!!(_in)) << 12) | \
	/* may be output signal */	((!!(_out)) << 13) | \
	/* available on F6180 */	((!!(_F6180)) << 14) | \
	/* available on F6190 */	((!!(_F6190)) << 15) | \
	/* available on F6192 */	((!!(_F6192)) << 16) | \
	/* available on F6281 */	((!!(_F6281)) << 17) | \
	/* available on F6282 */	((!!(_F6282)) << 18))

				/*   num sel  i  o  6180 6190 6192 6281 6282 */

#define MPP_F6180_MASK		MPP(  0, 0x0, 0, 0, 1,   0,   0,   0,   0 )
#define MPP_F6190_MASK		MPP(  0, 0x0, 0, 0, 0,   1,   0,   0,   0 )
#define MPP_F6192_MASK		MPP(  0, 0x0, 0, 0, 0,   0,   1,   0,   0 )
#define MPP_F6281_MASK		MPP(  0, 0x0, 0, 0, 0,   0,   0,   1,   0 )
#define MPP_F6282_MASK		MPP(  0, 0x0, 0, 0, 0,   0,   0,   0,   1 )

#define MPP0_GPIO		MPP(  0, 0x0, 1, 1, 1,   1,   1,   1,   1 )
#define MPP0_NF_IO2		MPP(  0, 0x1, 0, 0, 1,   1,   1,   1,   1 )
#define MPP0_SPI_SCn		MPP(  0, 0x2, 0, 0, 1,   1,   1,   1,   1 )

#define MPP1_GPO		MPP(  1, 0x0, 0, 1, 1,   1,   1,   1,   1 )
#define MPP1_NF_IO3		MPP(  1, 0x1, 0, 0, 1,   1,   1,   1,   1 )
#define MPP1_SPI_MOSI		MPP(  1, 0x2, 0, 0, 1,   1,   1,   1,   1 )

#define MPP2_GPO		MPP(  2, 0x0, 0, 1, 1,   1,   1,   1,   1 )
#define MPP2_NF_IO4		MPP(  2, 0x1, 0, 0, 1,   1,   1,   1,   1 )
#define MPP2_SPI_SCK		MPP(  2, 0x2, 0, 0, 1,   1,   1,   1,   1 )

#define MPP3_GPO		MPP(  3, 0x0, 0, 1, 1,   1,   1,   1,   1 )
#define MPP3_NF_IO5		MPP(  3, 0x1, 0, 0, 1,   1,   1,   1,   1 )
#define MPP3_SPI_MISO		MPP(  3, 0x2, 0, 0, 1,   1,   1,   1,   1 )

#define MPP4_GPIO		MPP(  4, 0x0, 1, 1, 1,   1,   1,   1,   1 )
#define MPP4_NF_IO6		MPP(  4, 0x1, 0, 0, 1,   1,   1,   1,   1 )
#define MPP4_UART0_RXD		MPP(  4, 0x2, 0, 0, 1,   1,   1,   1,   1 )
#define MPP4_SATA1_ACTn		MPP(  4, 0x5, 0, 0, 0,   0,   1,   1,   1 )
#define MPP4_LCD_VGA_HSYNC	MPP(  4, 0xb, 0, 0, 0,   0,   0,   0,   1 )
#define MPP4_PTP_CLK		MPP(  4, 0xd, 0, 0, 1,   1,   1,   1,   0 )

#define MPP5_GPO		MPP(  5, 0x0, 0, 1, 1,   1,   1,   1,   1 )
#define MPP5_NF_IO7		MPP(  5, 0x1, 0, 0, 1,   1,   1,   1,   1 )
#define MPP5_UART0_TXD		MPP(  5, 0x2, 0, 0, 1,   1,   1,   1,   1 )
#define MPP5_PTP_TRIG_GEN	MPP(  5, 0x4, 0, 0, 1,   1,   1,   1,   0 )
#define MPP5_SATA0_ACTn		MPP(  5, 0x5, 0, 0, 0,   1,   1,   1,   1 )
#define MPP5_LCD_VGA_VSYNC	MPP(  5, 0xb, 0, 0, 0,   0,   0,   0,   1 )

#define MPP6_SYSRST_OUTn	MPP(  6, 0x1, 0, 0, 1,   1,   1,   1,   1 )
#define MPP6_SPI_MOSI		MPP(  6, 0x2, 0, 0, 1,   1,   1,   1,   1 )
#define MPP6_PTP_TRIG_GEN	MPP(  6, 0x3, 0, 0, 1,   1,   1,   1,   0 )

#define MPP7_GPO		MPP(  7, 0x0, 0, 1, 1,   1,   1,   1,   1 )
#define MPP7_PEX_RST_OUTn	MPP(  7, 0x1, 0, 0, 1,   1,   1,   1,   0 )
#define MPP7_SPI_SCn		MPP(  7, 0x2, 0, 0, 1,   1,   1,   1,   1 )
#define MPP7_PTP_TRIG_GEN	MPP(  7, 0x3, 0, 0, 1,   1,   1,   1,   0 )
#define MPP7_LCD_PWM		MPP(  7, 0xb, 0, 0, 0,   0,   0,   0,   1 )

#define MPP8_GPIO		MPP(  8, 0x0, 1, 1, 1,   1,   1,   1,   1 )
#define MPP8_TW0_SDA		MPP(  8, 0x1, 0, 0, 1,   1,   1,   1,   1 )
#define MPP8_UART0_RTS		MPP(  8, 0x2, 0, 0, 1,   1,   1,   1,   1 )
#define MPP8_UART1_RTS		MPP(  8, 0x3, 0, 0, 1,   1,   1,   1,   1 )
#define MPP8_MII0_RXERR		MPP(  8, 0x4, 0, 0, 0,   1,   1,   1,   1 )
#define MPP8_SATA1_PRESENTn	MPP(  8, 0x5, 0, 0, 0,   0,   1,   1,   1 )
#define MPP8_PTP_CLK		MPP(  8, 0xc, 0, 0, 1,   1,   1,   1,   0 )
#define MPP8_MII0_COL		MPP(  8, 0xd, 0, 0, 1,   1,   1,   1,   1 )

#define MPP9_GPIO		MPP(  9, 0x0, 1, 1, 1,   1,   1,   1,   1 )
#define MPP9_TW0_SCK		MPP(  9, 0x1, 0, 0, 1,   1,   1,   1,   1 )
#define MPP9_UART0_CTS		MPP(  9, 0x2, 0, 0, 1,   1,   1,   1,   1 )
#define MPP9_UART1_CTS		MPP(  9, 0x3, 0, 0, 1,   1,   1,   1,   1 )
#define MPP9_SATA0_PRESENTn	MPP(  9, 0x5, 0, 0, 0,   1,   1,   1,   1 )
#define MPP9_PTP_EVENT_REQ	MPP(  9, 0xc, 0, 0, 1,   1,   1,   1,   0 )
#define MPP9_MII0_CRS		MPP(  9, 0xd, 0, 0, 1,   1,   1,   1,   1 )

#define MPP10_GPO		MPP( 10, 0x0, 0, 1, 1,   1,   1,   1,   1 )
#define MPP10_SPI_SCK		MPP( 10, 0x2, 0, 0, 1,   1,   1,   1,   1 )
#define MPP10_UART0_TXD		MPP( 10, 0X3, 0, 0, 1,   1,   1,   1,   1 )
#define MPP10_SATA1_ACTn	MPP( 10, 0x5, 0, 0, 0,   0,   1,   1,   1 )
#define MPP10_PTP_TRIG_GEN	MPP( 10, 0xc, 0, 0, 1,   1,   1,   1,   0 )

#define MPP11_GPIO		MPP( 11, 0x0, 1, 1, 1,   1,   1,   1,   1 )
#define MPP11_SPI_MISO		MPP( 11, 0x2, 0, 0, 1,   1,   1,   1,   1 )
#define MPP11_UART0_RXD		MPP( 11, 0x3, 0, 0, 1,   1,   1,   1,   1 )
#define MPP11_PTP_EVENT_REQ	MPP( 11, 0x4, 0, 0, 1,   1,   1,   1,   0 )
#define MPP11_PTP_TRIG_GEN	MPP( 11, 0xc, 0, 0, 1,   1,   1,   1,   0 )
#define MPP11_PTP_CLK		MPP( 11, 0xd, 0, 0, 1,   1,   1,   1,   0 )
#define MPP11_SATA0_ACTn	MPP( 11, 0x5, 0, 0, 0,   1,   1,   1,   1 )

#define MPP12_GPO		MPP( 12, 0x0, 0, 1, 1,   1,   1,   1,   1 )
#define MPP12_GPIO		MPP( 12, 0x0, 1, 1, 0,   0,   0,   1,   0 )
<<<<<<< HEAD
#define MPP12_SD_CLK		MPP( 12, 0x1, 0, 1, 1,   1,   1,   1,   1 )
#define MPP12_AU_SPDIF0		MPP( 12, 0xa, 0, 1, 0,   0,   0,   0,   1 )
#define MPP12_SPI_MOSI		MPP( 12, 0xb, 0, 1, 0,   0,   0,   0,   1 )
#define MPP12_TW1_SDA		MPP( 12, 0xd, 1, 0, 0,   0,   0,   0,   1 )
=======
#define MPP12_SD_CLK		MPP( 12, 0x1, 0, 0, 1,   1,   1,   1,   1 )
#define MPP12_AU_SPDIF0		MPP( 12, 0xa, 0, 0, 0,   0,   0,   0,   1 )
#define MPP12_SPI_MOSI		MPP( 12, 0xb, 0, 0, 0,   0,   0,   0,   1 )
#define MPP12_TW1_SDA		MPP( 12, 0xd, 0, 0, 0,   0,   0,   0,   1 )
>>>>>>> c16fa4f2

#define MPP13_GPIO		MPP( 13, 0x0, 1, 1, 1,   1,   1,   1,   1 )
#define MPP13_SD_CMD		MPP( 13, 0x1, 0, 0, 1,   1,   1,   1,   1 )
#define MPP13_UART1_TXD		MPP( 13, 0x3, 0, 0, 1,   1,   1,   1,   1 )
#define MPP13_AU_SPDIFRMCLK	MPP( 13, 0xa, 0, 0, 0,   0,   0,   0,   1 )
#define MPP13_LCDPWM		MPP( 13, 0xb, 0, 0, 0,   0,   0,   0,   1 )

#define MPP14_GPIO		MPP( 14, 0x0, 1, 1, 1,   1,   1,   1,   1 )
#define MPP14_SD_D0		MPP( 14, 0x1, 0, 0, 1,   1,   1,   1,   1 )
#define MPP14_UART1_RXD		MPP( 14, 0x3, 0, 0, 1,   1,   1,   1,   1 )
#define MPP14_SATA1_PRESENTn	MPP( 14, 0x4, 0, 0, 0,   0,   1,   1,   1 )
#define MPP14_AU_SPDIFI		MPP( 14, 0xa, 0, 0, 0,   0,   0,   0,   1 )
#define MPP14_AU_I2SDI		MPP( 14, 0xb, 0, 0, 0,   0,   0,   0,   1 )
#define MPP14_MII0_COL		MPP( 14, 0xd, 0, 0, 1,   1,   1,   1,   1 )

#define MPP15_GPIO		MPP( 15, 0x0, 1, 1, 1,   1,   1,   1,   1 )
#define MPP15_SD_D1		MPP( 15, 0x1, 0, 0, 1,   1,   1,   1,   1 )
#define MPP15_UART0_RTS		MPP( 15, 0x2, 0, 0, 1,   1,   1,   1,   1 )
#define MPP15_UART1_TXD		MPP( 15, 0x3, 0, 0, 1,   1,   1,   1,   1 )
#define MPP15_SATA0_ACTn	MPP( 15, 0x4, 0, 0, 0,   1,   1,   1,   1 )
#define MPP15_SPI_CSn		MPP( 15, 0xb, 0, 0, 0,   0,   0,   0,   1 )

#define MPP16_GPIO		MPP( 16, 0x0, 1, 1, 1,   1,   1,   1,   1 )
#define MPP16_SD_D2		MPP( 16, 0x1, 0, 0, 1,   1,   1,   1,   1 )
#define MPP16_UART0_CTS		MPP( 16, 0x2, 0, 0, 1,   1,   1,   1,   1 )
#define MPP16_UART1_RXD		MPP( 16, 0x3, 0, 0, 1,   1,   1,   1,   1 )
#define MPP16_SATA1_ACTn	MPP( 16, 0x4, 0, 0, 0,   0,   1,   1,   1 )
#define MPP16_LCD_EXT_REF_CLK	MPP( 16, 0xb, 0, 0, 0,   0,   0,   0,   1 )
#define MPP16_MII0_CRS		MPP( 16, 0xd, 0, 0, 1,   1,   1,   1,   1 )

#define MPP17_GPIO		MPP( 17, 0x0, 1, 1, 1,   1,   1,   1,   1 )
#define MPP17_SD_D3		MPP( 17, 0x1, 0, 0, 1,   1,   1,   1,   1 )
#define MPP17_SATA0_PRESENTn	MPP( 17, 0x4, 0, 0, 0,   1,   1,   1,   1 )
#define MPP17_SATA1_ACTn	MPP( 17, 0xa, 0, 0, 0,   0,   0,   0,   1 )
#define MPP17_TW1_SCK		MPP( 17, 0xd, 0, 0, 0,   0,   0,   0,   1 )

#define MPP18_GPO		MPP( 18, 0x0, 0, 1, 1,   1,   1,   1,   1 )
#define MPP18_NF_IO0		MPP( 18, 0x1, 0, 0, 1,   1,   1,   1,   1 )
#define MPP18_PEX0_CLKREQ	MPP( 18, 0x2, 0, 0, 0,   0,   0,   0,   1 )

#define MPP19_GPO		MPP( 19, 0x0, 0, 1, 1,   1,   1,   1,   1 )
#define MPP19_NF_IO1		MPP( 19, 0x1, 0, 0, 1,   1,   1,   1,   1 )

#define MPP20_GPIO		MPP( 20, 0x0, 1, 1, 0,   1,   1,   1,   1 )
#define MPP20_TSMP0		MPP( 20, 0x1, 0, 0, 0,   0,   1,   1,   1 )
#define MPP20_TDM_CH0_TX_QL	MPP( 20, 0x2, 0, 0, 0,   0,   1,   1,   1 )
#define MPP20_GE1_TXD0		MPP( 20, 0x3, 0, 0, 0,   1,   1,   1,   1 )
#define MPP20_AU_SPDIFI		MPP( 20, 0x4, 0, 0, 0,   0,   1,   1,   1 )
#define MPP20_SATA1_ACTn	MPP( 20, 0x5, 0, 0, 0,   0,   1,   1,   1 )
#define MPP20_LCD_D0		MPP( 20, 0xb, 0, 0, 0,   0,   0,   0,   1 )

#define MPP21_GPIO		MPP( 21, 0x0, 1, 1, 0,   1,   1,   1,   1 )
#define MPP21_TSMP1		MPP( 21, 0x1, 0, 0, 0,   0,   1,   1,   1 )
#define MPP21_TDM_CH0_RX_QL	MPP( 21, 0x2, 0, 0, 0,   0,   1,   1,   1 )
#define MPP21_GE1_TXD1		MPP( 21, 0x3, 0, 0, 0,   1,   1,   1,   1 )
#define MPP21_AU_SPDIFO		MPP( 21, 0x4, 0, 0, 0,   0,   1,   1,   1 )
#define MPP21_SATA0_ACTn	MPP( 21, 0x5, 0, 0, 0,   1,   1,   1,   1 )
#define MPP21_LCD_D1		MPP( 21, 0xb, 0, 0, 0,   0,   0,   0,   1 )

#define MPP22_GPIO		MPP( 22, 0x0, 1, 1, 0,   1,   1,   1,   1 )
#define MPP22_TSMP2		MPP( 22, 0x1, 0, 0, 0,   0,   1,   1,   1 )
#define MPP22_TDM_CH2_TX_QL	MPP( 22, 0x2, 0, 0, 0,   0,   1,   1,   1 )
#define MPP22_GE1_TXD2		MPP( 22, 0x3, 0, 0, 0,   1,   1,   1,   1 )
#define MPP22_AU_SPDIFRMKCLK	MPP( 22, 0x4, 0, 0, 0,   0,   1,   1,   1 )
#define MPP22_SATA1_PRESENTn	MPP( 22, 0x5, 0, 0, 0,   0,   1,   1,   1 )
#define MPP22_LCD_D2		MPP( 22, 0xb, 0, 0, 0,   0,   0,   0,   1 )

#define MPP23_GPIO		MPP( 23, 0x0, 1, 1, 0,   1,   1,   1,   1 )
#define MPP23_TSMP3		MPP( 23, 0x1, 0, 0, 0,   0,   1,   1,   1 )
#define MPP23_TDM_CH2_RX_QL	MPP( 23, 0x2, 0, 0, 0,   0,   1,   1,   1 )
#define MPP23_GE1_TXD3		MPP( 23, 0x3, 0, 0, 0,   1,   1,   1,   1 )
#define MPP23_AU_I2SBCLK	MPP( 23, 0x4, 0, 0, 0,   0,   1,   1,   1 )
#define MPP23_SATA0_PRESENTn	MPP( 23, 0x5, 0, 0, 0,   1,   1,   1,   1 )
#define MPP23_LCD_D3		MPP( 23, 0xb, 0, 0, 0,   0,   0,   0,   1 )

#define MPP24_GPIO		MPP( 24, 0x0, 1, 1, 0,   1,   1,   1,   1 )
#define MPP24_TSMP4		MPP( 24, 0x1, 0, 0, 0,   0,   1,   1,   1 )
#define MPP24_TDM_SPI_CS0	MPP( 24, 0x2, 0, 0, 0,   0,   1,   1,   1 )
#define MPP24_GE1_RXD0		MPP( 24, 0x3, 0, 0, 0,   1,   1,   1,   1 )
#define MPP24_AU_I2SDO		MPP( 24, 0x4, 0, 0, 0,   0,   1,   1,   1 )
#define MPP24_LCD_D4		MPP( 24, 0xb, 0, 0, 0,   0,   0,   0,   1 )

#define MPP25_GPIO		MPP( 25, 0x0, 1, 1, 0,   1,   1,   1,   1 )
#define MPP25_TSMP5		MPP( 25, 0x1, 0, 0, 0,   0,   1,   1,   1 )
#define MPP25_TDM_SPI_SCK	MPP( 25, 0x2, 0, 0, 0,   0,   1,   1,   1 )
#define MPP25_GE1_RXD1		MPP( 25, 0x3, 0, 0, 0,   1,   1,   1,   1 )
#define MPP25_AU_I2SLRCLK	MPP( 25, 0x4, 0, 0, 0,   0,   1,   1,   1 )
#define MPP25_LCD_D5		MPP( 25, 0xb, 0, 0, 0,   0,   0,   0,   1 )

#define MPP26_GPIO		MPP( 26, 0x0, 1, 1, 0,   1,   1,   1,   1 )
#define MPP26_TSMP6		MPP( 26, 0x1, 0, 0, 0,   0,   1,   1,   1 )
#define MPP26_TDM_SPI_MISO	MPP( 26, 0x2, 0, 0, 0,   0,   1,   1,   1 )
#define MPP26_GE1_RXD2		MPP( 26, 0x3, 0, 0, 0,   1,   1,   1,   1 )
#define MPP26_AU_I2SMCLK	MPP( 26, 0x4, 0, 0, 0,   0,   1,   1,   1 )
#define MPP26_LCD_D6		MPP( 26, 0xb, 0, 0, 0,   0,   0,   0,   1 )

#define MPP27_GPIO		MPP( 27, 0x0, 1, 1, 0,   1,   1,   1,   1 )
#define MPP27_TSMP7		MPP( 27, 0x1, 0, 0, 0,   0,   1,   1,   1 )
#define MPP27_TDM_SPI_MOSI	MPP( 27, 0x2, 0, 0, 0,   0,   1,   1,   1 )
#define MPP27_GE1_RXD3		MPP( 27, 0x3, 0, 0, 0,   1,   1,   1,   1 )
#define MPP27_AU_I2SDI		MPP( 27, 0x4, 0, 0, 0,   0,   1,   1,   1 )
#define MPP27_LCD_D7		MPP( 27, 0xb, 0, 0, 0,   0,   0,   0,   1 )

#define MPP28_GPIO		MPP( 28, 0x0, 1, 1, 0,   1,   1,   1,   1 )
#define MPP28_TSMP8		MPP( 28, 0x1, 0, 0, 0,   0,   1,   1,   1 )
#define MPP28_TDM_CODEC_INTn	MPP( 28, 0x2, 0, 0, 0,   0,   1,   1,   1 )
#define MPP28_GE1_COL		MPP( 28, 0x3, 0, 0, 0,   1,   1,   1,   1 )
#define MPP28_AU_EXTCLK		MPP( 28, 0x4, 0, 0, 0,   0,   1,   1,   1 )
#define MPP28_LCD_D8		MPP( 28, 0xb, 0, 0, 0,   0,   0,   0,   1 )

#define MPP29_GPIO		MPP( 29, 0x0, 1, 1, 0,   1,   1,   1,   1 )
#define MPP29_TSMP9		MPP( 29, 0x1, 0, 0, 0,   0,   1,   1,   1 )
#define MPP29_TDM_CODEC_RSTn	MPP( 29, 0x2, 0, 0, 0,   0,   1,   1,   1 )
#define MPP29_GE1_TCLK		MPP( 29, 0x3, 0, 0, 0,   1,   1,   1,   1 )
#define MPP29_LCD_D9		MPP( 29, 0xb, 0, 0, 0,   0,   0,   0,   1 )

#define MPP30_GPIO		MPP( 30, 0x0, 1, 1, 0,   1,   1,   1,   1 )
#define MPP30_TSMP10		MPP( 30, 0x1, 0, 0, 0,   0,   1,   1,   1 )
#define MPP30_TDM_PCLK		MPP( 30, 0x2, 0, 0, 0,   0,   1,   1,   1 )
#define MPP30_GE1_RXCTL		MPP( 30, 0x3, 0, 0, 0,   1,   1,   1,   1 )
#define MPP30_LCD_D10		MPP( 30, 0xb, 0, 0, 0,   0,   0,   0,   1 )

#define MPP31_GPIO		MPP( 31, 0x0, 1, 1, 0,   1,   1,   1,   1 )
#define MPP31_TSMP11		MPP( 31, 0x1, 0, 0, 0,   0,   1,   1,   1 )
#define MPP31_TDM_FS		MPP( 31, 0x2, 0, 0, 0,   0,   1,   1,   1 )
#define MPP31_GE1_RXCLK		MPP( 31, 0x3, 0, 0, 0,   1,   1,   1,   1 )
#define MPP31_LCD_D11		MPP( 31, 0xb, 0, 0, 0,   0,   0,   0,   1 )

#define MPP32_GPIO		MPP( 32, 0x0, 1, 1, 0,   1,   1,   1,   1 )
#define MPP32_TSMP12		MPP( 32, 0x1, 0, 0, 0,   0,   1,   1,   1 )
#define MPP32_TDM_DRX		MPP( 32, 0x2, 0, 0, 0,   0,   1,   1,   1 )
#define MPP32_GE1_TCLKOUT	MPP( 32, 0x3, 0, 0, 0,   1,   1,   1,   1 )
#define MPP32_LCD_D12		MPP( 32, 0xb, 0, 0, 0,   0,   0,   0,   1 )

#define MPP33_GPO		MPP( 33, 0x0, 0, 1, 0,   1,   1,   1,   1 )
#define MPP33_TDM_DTX		MPP( 33, 0x2, 0, 0, 0,   0,   1,   1,   1 )
#define MPP33_GE1_TXCTL		MPP( 33, 0x3, 0, 0, 0,   1,   1,   1,   1 )
#define MPP33_LCD_D13		MPP( 33, 0xb, 0, 0, 0,   0,   0,   0,   1 )

#define MPP34_GPIO		MPP( 34, 0x0, 1, 1, 0,   1,   1,   1,   1 )
#define MPP34_TDM_SPI_CS1	MPP( 34, 0x2, 0, 0, 0,   0,   1,   1,   1 )
#define MPP34_GE1_TXEN		MPP( 34, 0x3, 0, 0, 0,   1,   1,   1,   1 )
#define MPP34_SATA1_ACTn	MPP( 34, 0x5, 0, 0, 0,   0,   0,   1,   1 )
#define MPP34_LCD_D14		MPP( 34, 0xb, 0, 0, 0,   0,   0,   0,   1 )

#define MPP35_GPIO		MPP( 35, 0x0, 1, 1, 1,   1,   1,   1,   1 )
#define MPP35_TDM_CH0_TX_QL	MPP( 35, 0x2, 0, 0, 0,   0,   1,   1,   1 )
#define MPP35_GE1_RXERR		MPP( 35, 0x3, 0, 0, 0,   1,   1,   1,   1 )
#define MPP35_SATA0_ACTn	MPP( 35, 0x5, 0, 0, 0,   1,   1,   1,   1 )
#define MPP35_LCD_D15		MPP( 22, 0xb, 0, 0, 0,   0,   0,   0,   1 )
#define MPP35_MII0_RXERR	MPP( 35, 0xc, 0, 0, 1,   1,   1,   1,   1 )

#define MPP36_GPIO		MPP( 36, 0x0, 1, 1, 1,   0,   0,   1,   1 )
#define MPP36_TSMP0		MPP( 36, 0x1, 0, 0, 0,   0,   0,   1,   1 )
#define MPP36_TDM_SPI_CS1	MPP( 36, 0x2, 0, 0, 0,   0,   0,   1,   1 )
#define MPP36_AU_SPDIFI		MPP( 36, 0x4, 0, 0, 1,   0,   0,   1,   1 )
#define MPP36_TW1_SDA		MPP( 36, 0xb, 0, 0, 0,   0,   0,   0,   1 )

#define MPP37_GPIO		MPP( 37, 0x0, 1, 1, 1,   0,   0,   1,   1 )
#define MPP37_TSMP1		MPP( 37, 0x1, 0, 0, 0,   0,   0,   1,   1 )
#define MPP37_TDM_CH2_TX_QL	MPP( 37, 0x2, 0, 0, 0,   0,   0,   1,   1 )
#define MPP37_AU_SPDIFO		MPP( 37, 0x4, 0, 0, 1,   0,   0,   1,   1 )
#define MPP37_TW1_SCK		MPP( 37, 0xb, 0, 0, 0,   0,   0,   0,   1 )

#define MPP38_GPIO		MPP( 38, 0x0, 1, 1, 1,   0,   0,   1,   1 )
#define MPP38_TSMP2		MPP( 38, 0x1, 0, 0, 0,   0,   0,   1,   1 )
#define MPP38_TDM_CH2_RX_QL	MPP( 38, 0x2, 0, 0, 0,   0,   0,   1,   1 )
#define MPP38_AU_SPDIFRMLCLK	MPP( 38, 0x4, 0, 0, 1,   0,   0,   1,   1 )
#define MPP38_LCD_D18		MPP( 38, 0xb, 0, 0, 0,   0,   0,   0,   1 )

#define MPP39_GPIO		MPP( 39, 0x0, 1, 1, 1,   0,   0,   1,   1 )
#define MPP39_TSMP3		MPP( 39, 0x1, 0, 0, 0,   0,   0,   1,   1 )
#define MPP39_TDM_SPI_CS0	MPP( 39, 0x2, 0, 0, 0,   0,   0,   1,   1 )
#define MPP39_AU_I2SBCLK	MPP( 39, 0x4, 0, 0, 1,   0,   0,   1,   1 )
#define MPP39_LCD_D19		MPP( 39, 0xb, 0, 0, 0,   0,   0,   0,   1 )

#define MPP40_GPIO		MPP( 40, 0x0, 1, 1, 1,   0,   0,   1,   1 )
#define MPP40_TSMP4		MPP( 40, 0x1, 0, 0, 0,   0,   0,   1,   1 )
#define MPP40_TDM_SPI_SCK	MPP( 40, 0x2, 0, 0, 0,   0,   0,   1,   1 )
#define MPP40_AU_I2SDO		MPP( 40, 0x4, 0, 0, 1,   0,   0,   1,   1 )
#define MPP40_LCD_D20		MPP( 40, 0xb, 0, 0, 0,   0,   0,   0,   1 )

#define MPP41_GPIO		MPP( 41, 0x0, 1, 1, 1,   0,   0,   1,   1 )
#define MPP41_TSMP5		MPP( 41, 0x1, 0, 0, 0,   0,   0,   1,   1 )
#define MPP41_TDM_SPI_MISO	MPP( 41, 0x2, 0, 0, 0,   0,   0,   1,   1 )
#define MPP41_AU_I2SLRCLK	MPP( 41, 0x4, 0, 0, 1,   0,   0,   1,   1 )
#define MPP41_LCD_D21		MPP( 41, 0xb, 0, 0, 0,   0,   0,   0,   1 )

#define MPP42_GPIO		MPP( 42, 0x0, 1, 1, 1,   0,   0,   1,   1 )
#define MPP42_TSMP6		MPP( 42, 0x1, 0, 0, 0,   0,   0,   1,   1 )
#define MPP42_TDM_SPI_MOSI	MPP( 42, 0x2, 0, 0, 0,   0,   0,   1,   1 )
#define MPP42_AU_I2SMCLK	MPP( 42, 0x4, 0, 0, 1,   0,   0,   1,   1 )
#define MPP42_LCD_D22		MPP( 42, 0xb, 0, 0, 0,   0,   0,   0,   1 )

#define MPP43_GPIO		MPP( 43, 0x0, 1, 1, 1,   0,   0,   1,   1 )
#define MPP43_TSMP7		MPP( 43, 0x1, 0, 0, 0,   0,   0,   1,   1 )
#define MPP43_TDM_CODEC_INTn	MPP( 43, 0x2, 0, 0, 0,   0,   0,   1,   1 )
#define MPP43_AU_I2SDI		MPP( 43, 0x4, 0, 0, 1,   0,   0,   1,   1 )
#define MPP43_LCD_D23		MPP( 22, 0xb, 0, 0, 0,   0,   0,   0,   1 )

#define MPP44_GPIO		MPP( 44, 0x0, 1, 1, 1,   0,   0,   1,   1 )
#define MPP44_TSMP8		MPP( 44, 0x1, 0, 0, 0,   0,   0,   1,   1 )
#define MPP44_TDM_CODEC_RSTn	MPP( 44, 0x2, 0, 0, 0,   0,   0,   1,   1 )
#define MPP44_AU_EXTCLK		MPP( 44, 0x4, 0, 0, 1,   0,   0,   1,   1 )
#define MPP44_LCD_CLK		MPP( 44, 0xb, 0, 0, 0,   0,   0,   0,   1 )

#define MPP45_GPIO		MPP( 45, 0x0, 1, 1, 0,   0,   0,   1,   1 )
#define MPP45_TSMP9		MPP( 45, 0x1, 0, 0, 0,   0,   0,   1,   1 )
#define MPP45_TDM_PCLK		MPP( 45, 0x2, 0, 0, 0,   0,   0,   1,   1 )
#define MPP245_LCD_E		MPP( 45, 0xb, 0, 0, 0,   0,   0,   0,   1 )

#define MPP46_GPIO		MPP( 46, 0x0, 1, 1, 0,   0,   0,   1,   1 )
#define MPP46_TSMP10		MPP( 46, 0x1, 0, 0, 0,   0,   0,   1,   1 )
#define MPP46_TDM_FS		MPP( 46, 0x2, 0, 0, 0,   0,   0,   1,   1 )
#define MPP46_LCD_HSYNC		MPP( 46, 0xb, 0, 0, 0,   0,   0,   0,   1 )

#define MPP47_GPIO		MPP( 47, 0x0, 1, 1, 0,   0,   0,   1,   1 )
#define MPP47_TSMP11		MPP( 47, 0x1, 0, 0, 0,   0,   0,   1,   1 )
#define MPP47_TDM_DRX		MPP( 47, 0x2, 0, 0, 0,   0,   0,   1,   1 )
#define MPP47_LCD_VSYNC		MPP( 47, 0xb, 0, 0, 0,   0,   0,   0,   1 )

#define MPP48_GPIO		MPP( 48, 0x0, 1, 1, 0,   0,   0,   1,   1 )
#define MPP48_TSMP12		MPP( 48, 0x1, 0, 0, 0,   0,   0,   1,   1 )
#define MPP48_TDM_DTX		MPP( 48, 0x2, 0, 0, 0,   0,   0,   1,   1 )
#define MPP48_LCD_D16		MPP( 22, 0xb, 0, 0, 0,   0,   0,   0,   1 )

#define MPP49_GPIO		MPP( 49, 0x0, 1, 1, 0,   0,   0,   1,   0 )
#define MPP49_GPO		MPP( 49, 0x0, 0, 1, 0,   0,   0,   0,   1 )
#define MPP49_TSMP9		MPP( 49, 0x1, 0, 0, 0,   0,   0,   1,   0 )
#define MPP49_TDM_CH0_RX_QL	MPP( 49, 0x2, 0, 0, 0,   0,   0,   1,   1 )
#define MPP49_PTP_CLK		MPP( 49, 0x5, 0, 0, 0,   0,   0,   1,   0 )
#define MPP49_PEX0_CLKREQ	MPP( 49, 0xa, 0, 0, 0,   0,   0,   0,   1 )
#define MPP49_LCD_D17		MPP( 49, 0xb, 0, 0, 0,   0,   0,   0,   1 )

#define MPP_MAX			49

void kirkwood_mpp_conf(unsigned int *mpp_list);

#endif<|MERGE_RESOLUTION|>--- conflicted
+++ resolved
@@ -103,17 +103,10 @@
 
 #define MPP12_GPO		MPP( 12, 0x0, 0, 1, 1,   1,   1,   1,   1 )
 #define MPP12_GPIO		MPP( 12, 0x0, 1, 1, 0,   0,   0,   1,   0 )
-<<<<<<< HEAD
-#define MPP12_SD_CLK		MPP( 12, 0x1, 0, 1, 1,   1,   1,   1,   1 )
-#define MPP12_AU_SPDIF0		MPP( 12, 0xa, 0, 1, 0,   0,   0,   0,   1 )
-#define MPP12_SPI_MOSI		MPP( 12, 0xb, 0, 1, 0,   0,   0,   0,   1 )
-#define MPP12_TW1_SDA		MPP( 12, 0xd, 1, 0, 0,   0,   0,   0,   1 )
-=======
 #define MPP12_SD_CLK		MPP( 12, 0x1, 0, 0, 1,   1,   1,   1,   1 )
 #define MPP12_AU_SPDIF0		MPP( 12, 0xa, 0, 0, 0,   0,   0,   0,   1 )
 #define MPP12_SPI_MOSI		MPP( 12, 0xb, 0, 0, 0,   0,   0,   0,   1 )
 #define MPP12_TW1_SDA		MPP( 12, 0xd, 0, 0, 0,   0,   0,   0,   1 )
->>>>>>> c16fa4f2
 
 #define MPP13_GPIO		MPP( 13, 0x0, 1, 1, 1,   1,   1,   1,   1 )
 #define MPP13_SD_CMD		MPP( 13, 0x1, 0, 0, 1,   1,   1,   1,   1 )
